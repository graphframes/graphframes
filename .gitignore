--- conflicted
+++ resolved
@@ -54,13 +54,8 @@
 # tmp data for spark connect
 tmp/*
 
-<<<<<<< HEAD
-# Table metadata
-spark-warehouse
-=======
 # Spark warehouse folder
 spark-warehouse
 
->>>>>>> 6be4a68c
 # db-connect targets
 graphframes-connect-databricks/*