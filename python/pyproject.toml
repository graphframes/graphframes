--- conflicted
+++ resolved
@@ -39,12 +39,9 @@
 requests = "^2.32.3"
 click = "^8.1.8"
 
-<<<<<<< HEAD
-=======
 [tool.poetry.scripts]
 graphframes = "graphframes.console:main"
 
->>>>>>> 16be6143
 [build-system]
 requires = ["poetry-core"]
 build-backend = "poetry.core.masonry.api"
