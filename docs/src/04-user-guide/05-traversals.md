--- conflicted
+++ resolved
@@ -62,6 +62,10 @@
 - `storage_level`
 
 The level of storage for intermediate results and the output `DataFrame` with components. By default it is memory and disk deserialized as a good balance between performance and reliability. For very big graphs and out-of-core scenarious, using `DISK_ONLY` may be faster.
+
+- `is_direted`
+
+By default this is true and algorithm will look for only directed paths. By passing false, graph will be considered as undirected and algorithm will look for any shortest path.
 
 ## Breadth-first search (BFS)
 
@@ -162,7 +166,7 @@
 
 - `algorithm`
 
-Possible values are `graphx` and `graphframes`. GraphX-based implementation is a pure Pregel one-by-one. While it may be slightly faster on small-medium sized graphs, it has a much bigger convergence complexity and requires much more memory due to less efficient RDD serialization. GraphFrame-based implementation is based on the ideas from the [Kiveris, Raimondas, et al. "Connected components in mapreduce and beyond." Proceedings of the ACM Symposium on Cloud Computing. 2014.](https://dl.acm.org/doi/abs/10.1145/2670979.2670997). This implementation has much better convergence complexity as well as requires less amount of memory.
+Possible values are `graphx` and `graphframes`. GraphX-based implementation is a naive Pregel one-by-one. While it may be slightly faster on small-medium sized graphs, it has a much bigger convergence complexity and requires much more memory due to less efficient RDD serialization. GraphFrame-based implementation is based on the ideas from the [Kiveris, Raimondas, et al. "Connected components in mapreduce and beyond." Proceedings of the ACM Symposium on Cloud Computing. 2014.](https://dl.acm.org/doi/abs/10.1145/2670979.2670997). This implementation has much better convergence complexity as well as requires less amount of memory.
 
 - `maxIter`
 
@@ -290,7 +294,6 @@
 
 **WARNING:**
 
-- *This algorithm returns all the cycles, and users should handle deduplication of \[1, 2, 1\] and \[2, 1, 2\] (that is the same cycle)!*
 - *This algorithm collects the full sequences and may require a lot of cluste memory for power-law graphs*
 
 ---
@@ -343,34 +346,6 @@
 res.show(false)
 
 // Output:
-<<<<<<< HEAD
-// +----+--------------+
-// | id | found_cycles |
-// +----+--------------+
-// |1   |[1, 3, 1]     |
-// |1   |[1, 2, 1]     |
-// |1   |[1, 2, 5, 1]  |
-// |2   |[2, 1, 2]     |
-// |2   |[2, 5, 1, 2]  |
-// |3   |[3, 1, 3]     |
-// |5   |[5, 1, 2, 5]  |
-// +----+--------------+
-```
-
-### Arguments
-
-- `checkpoint_interval`
-
-For `graphframes` only. To avoid exponential growing of the Spark' Logical Plan, DataFrame lineage and query optimization time, it is required to do checkpointing periodically. While checkpoint itself is not free, it is still recommended to set this value to something less than `5`.
-
-- `use_local_checkpoints`
-
-For `graphframes` only. By default, GraphFrames uses persistent checkpoints. They are realiable and reduce the errors rate. The downside of the persistent checkpoints is that they are requiride to set up a `checkpointDir` in persistent storage like `S3` or `HDFS`. By providing `use_local_checkpoints=True`, user can say GraphFrames to use local disks of Spark' executurs for checkpointing. Local checkpoints are faster, but they are less reliable: if the executur lost, for example, is taking by the higher priority job, checkpoints will be lost and the whole job fails.
-
-- `storage_level`
-
-The level of storage for intermediate results and the output `DataFrame` with components. By default it is memory and disk deserialized as a good balance between performance and reliability. For very big graphs and out-of-core scenarious, using `DISK_ONLY` may be faster.
-=======
 // +--------------+
 // | found_cycles |
 // +--------------+
@@ -378,4 +353,17 @@
 // |[1, 2, 1]     |
 // |[1, 2, 5, 1]  |
 ```
->>>>>>> e24f15e1
+
+### Arguments
+
+- `checkpoint_interval`
+
+For `graphframes` only. To avoid exponential growing of the Spark' Logical Plan, DataFrame lineage and query optimization time, it is required to do checkpointing periodically. While checkpoint itself is not free, it is still recommended to set this value to something less than `5`.
+
+- `use_local_checkpoints`
+
+For `graphframes` only. By default, GraphFrames uses persistent checkpoints. They are realiable and reduce the errors rate. The downside of the persistent checkpoints is that they are requiride to set up a `checkpointDir` in persistent storage like `S3` or `HDFS`. By providing `use_local_checkpoints=True`, user can say GraphFrames to use local disks of Spark' executurs for checkpointing. Local checkpoints are faster, but they are less reliable: if the executur lost, for example, is taking by the higher priority job, checkpoints will be lost and the whole job fails.
+
+- `storage_level`
+
+The level of storage for intermediate results and the output `DataFrame` with components. By default it is memory and disk deserialized as a good balance between performance and reliability. For very big graphs and out-of-core scenarious, using `DISK_ONLY` may be faster.