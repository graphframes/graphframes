/*
 * Licensed to the Apache Software Foundation (ASF) under one or more
 * contributor license agreements.  See the NOTICE file distributed with
 * this work for additional information regarding copyright ownership.
 * The ASF licenses this file to You under the Apache License, Version 2.0
 * (the "License"); you may not use this file except in compliance with
 * the License.  You may obtain a copy of the License at
 *
 *    http://www.apache.org/licenses/LICENSE-2.0
 *
 * Unless required by applicable law or agreed to in writing, software
 * distributed under the License is distributed on an "AS IS" BASIS,
 * WITHOUT WARRANTIES OR CONDITIONS OF ANY KIND, either express or implied.
 * See the License for the specific language governing permissions and
 * limitations under the License.
 */

package org.graphframes.lib

import org.apache.spark.sql.{DataFrame, Row}
import org.apache.spark.sql.functions.col
import org.apache.spark.sql.types.DataTypes

import org.graphframes.GraphFrame.quote
import org.graphframes._

class ShortestPathsSuite extends SparkFunSuite with GraphFrameTestSparkContext {

  test("Simple test") {
    doTest()
  }

  def doTest(vertices: Option[DataFrame] = Option.empty): Unit = {
    val spark = this.spark
    import spark.implicits._

    val edgeSeq = Seq((1, 2), (1, 5), (2, 3), (2, 5), (3, 4), (4, 5), (4, 6))
      .flatMap { case e =>
        Seq(e, e.swap)
      }
      .map { case (src, dst) => (src.toLong, dst.toLong) }
    val edges = spark.createDataFrame(edgeSeq).toDF("src", "dst")
    val graph = vertices.map(GraphFrame(_, edges)).getOrElse(GraphFrame.fromEdges(edges))

    // Ground truth
    val shortestPaths = Seq(
      (1, Map(1 -> 0, 4 -> 2)),
      (2, Map(1 -> 1, 4 -> 2)),
      (3, Map(1 -> 2, 4 -> 1)),
      (4, Map(1 -> 2, 4 -> 0)),
      (5, Map(1 -> 1, 4 -> 1)),
      (6, Map(1 -> 3, 4 -> 1))).toDF("id", "distances")
    val expectedCols = vertices.map(_.columns.toSeq).getOrElse(Seq("id")) :+ "distances"
    val expected = vertices
      .foldLeft(shortestPaths) { case (shortestPaths, vertices) =>
        shortestPaths.join(vertices, "id")
      }
      .select(expectedCols.map(quote).map(col): _*)
      .collect()
      .toSet

    val landmarks = Seq(1, 4).map(_.toLong)
    val v2 = graph.shortestPaths.landmarks(landmarks).run()

    TestUtils.testSchemaInvariants(graph, v2)
    TestUtils.checkColumnType(
      v2.schema,
      "distances",
      DataTypes.createMapType(v2.schema("id").dataType, DataTypes.IntegerType, false))
    val results = v2.collect().toSet
    assert(results === expected)
  }

  test("Simple test with GraphFrames") {
    val edgeSeq = Seq((1, 2), (1, 5), (2, 3), (2, 5), (3, 4), (4, 5), (4, 6))
      .flatMap { case e =>
        Seq(e, e.swap)
      }
      .map { case (src, dst) => (src.toLong, dst.toLong) }
    val edges = spark.createDataFrame(edgeSeq).toDF("src", "dst")
    val graph = GraphFrame.fromEdges(edges)

    // Ground truth
    val shortestPaths = Set(
      (1, Map(1 -> 0, 4 -> 2)),
      (2, Map(1 -> 1, 4 -> 2)),
      (3, Map(1 -> 2, 4 -> 1)),
      (4, Map(1 -> 2, 4 -> 0)),
      (5, Map(1 -> 1, 4 -> 1)),
      (6, Map(1 -> 3, 4 -> 1)))

    val landmarks = Seq(1, 4).map(_.toLong)
    val v2 = graph.shortestPaths.landmarks(landmarks).setAlgorithm("graphframes").run()

    TestUtils.testSchemaInvariants(graph, v2)
    TestUtils.checkColumnType(
      v2.schema,
      "distances",
      DataTypes.createMapType(v2.schema("id").dataType, DataTypes.IntegerType, true))
    val newVs = v2.select("id", "distances").collect().toSeq
    val results = newVs.map { case Row(id: Long, spMap: Map[Long, Int] @unchecked) =>
      (id, spMap)
    }
    assert(results.toSet === shortestPaths)
  }

  test("friends graph") {
    val friends = examples.Graphs.friends
    val v = friends.shortestPaths.landmarks(Seq("a", "d")).run()
    val expected = Set[(String, Map[String, Int])](
      ("a", Map("a" -> 0, "d" -> 2)),
      ("b", Map.empty),
      ("c", Map.empty),
      ("d", Map("a" -> 1, "d" -> 0)),
      ("e", Map("a" -> 2, "d" -> 1)),
      ("f", Map.empty),
      ("g", Map.empty))
    val results = v
      .select("id", "distances")
      .collect()
      .map { case Row(id: String, spMap: Map[String, Int] @unchecked) =>
        (id, spMap)
      }
      .toSet
    assert(results === expected)
  }

<<<<<<< HEAD
  test("friends graph with GraphFrames") {
    val friends = examples.Graphs.friends
    val v = friends.shortestPaths.landmarks(Seq("a", "d")).setAlgorithm("graphframes").run()
    val expected = Set[(String, Map[String, Int])](
      ("a", Map("a" -> 0, "d" -> 2)),
      ("b", Map.empty),
      ("c", Map.empty),
      ("d", Map("a" -> 1, "d" -> 0)),
      ("e", Map("a" -> 2, "d" -> 1)),
      ("f", Map.empty),
      ("g", Map.empty))
    val results = v
      .select("id", "distances")
      .collect()
      .map { case Row(id: String, spMap: Map[String, Int] @unchecked) =>
        (id, spMap)
      }
      .toSet
    assert(results === expected)
  }
=======
  test("Test vertices with column name") {
    val verticeSeq =
      Seq((1L, "one"), (2L, "two"), (3L, "three"), (4L, "four"), (5L, "five"), (6L, "six"))
    val vertices = sqlContext.createDataFrame(verticeSeq).toDF("id", "name")
    doTest(Some(vertices))
  }

  test("Test vertices with dot column name") {
    val verticeSeq =
      Seq((1L, "one"), (2L, "two"), (3L, "three"), (4L, "four"), (5L, "five"), (6L, "six"))
    val vertices = sqlContext.createDataFrame(verticeSeq).toDF("id", "a.name")
    doTest(Some(vertices))
  }

  test("Test vertices with backquote in column name") {
    val verticeSeq =
      Seq((1L, "one"), (2L, "two"), (3L, "three"), (4L, "four"), (5L, "five"), (6L, "six"))
    val vertices = sqlContext.createDataFrame(verticeSeq).toDF("id", "a `name`")
    doTest(Some(vertices))
  }

>>>>>>> 2f3db30b
}<|MERGE_RESOLUTION|>--- conflicted
+++ resolved
@@ -125,7 +125,6 @@
     assert(results === expected)
   }
 
-<<<<<<< HEAD
   test("friends graph with GraphFrames") {
     val friends = examples.Graphs.friends
     val v = friends.shortestPaths.landmarks(Seq("a", "d")).setAlgorithm("graphframes").run()
@@ -146,7 +145,6 @@
       .toSet
     assert(results === expected)
   }
-=======
   test("Test vertices with column name") {
     val verticeSeq =
       Seq((1L, "one"), (2L, "two"), (3L, "three"), (4L, "four"), (5L, "five"), (6L, "six"))
@@ -168,5 +166,4 @@
     doTest(Some(vertices))
   }
 
->>>>>>> 2f3db30b
 }