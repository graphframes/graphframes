--- conflicted
+++ resolved
@@ -59,10 +59,6 @@
 
 # db-connect targets
 graphframes-connect-databricks/*
-<<<<<<< HEAD
-/workspace/
-=======
 
 # Workspace
-workspace
->>>>>>> 431e7aca
+workspace