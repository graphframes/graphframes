--- conflicted
+++ resolved
@@ -1,9 +1,3 @@
-<<<<<<< HEAD
-jdk:
-  - openjdk7 # openJDK crashes sometimes
-
-=======
->>>>>>> 79483819
 sudo: required
 
 dist: trusty
