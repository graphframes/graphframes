--- conflicted
+++ resolved
@@ -354,18 +354,7 @@
     ) -> None: ...
 
 class ShortestPaths(_message.Message):
-<<<<<<< HEAD
-    __slots__ = (
-        "landmarks",
-        "algorithm",
-        "use_local_checkpoints",
-        "checkpoint_interval",
-        "storage_level",
-        "is_directed",
-    )
-=======
-    __slots__ = ()
->>>>>>> 8f94c122
+    __slots__ = ()
     LANDMARKS_FIELD_NUMBER: _ClassVar[int]
     ALGORITHM_FIELD_NUMBER: _ClassVar[int]
     USE_LOCAL_CHECKPOINTS_FIELD_NUMBER: _ClassVar[int]
