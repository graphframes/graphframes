--- conflicted
+++ resolved
@@ -39,13 +39,9 @@
           ~/.ivy2/cache
         key: sbt-ivy-cache-spark-${{ matrix.spark-version}}-scala-${{ matrix.scala-version }}-java-${{ matrix.java-version }}
     - name: Check scalafmt
-<<<<<<< HEAD
       run: build/sbt -Dspark.version=${{ matrix.spark-version }} root/scalafmtCheckAll connect/scalafmtCheckAll
-=======
-      run: build/sbt scalafmtCheckAll
     - name: Check scalastyle
-      run: build/sbt scalafixAll
->>>>>>> dea9b233
+      run: build/sbt -Dspark.version=${{ matrix.spark-version }} root/scalafixAll connect/scalafixAll
     - name: Build and Test
       run: build/sbt -v ++${{ matrix.scala-version }} -Dspark.version=${{ matrix.spark-version }} coverage test coverageReport "project connect" coverage test coverageReport
     - uses: codecov/codecov-action@v3