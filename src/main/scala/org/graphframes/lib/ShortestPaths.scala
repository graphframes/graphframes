/*
 * Licensed to the Apache Software Foundation (ASF) under one or more
 * contributor license agreements.  See the NOTICE file distributed with
 * this work for additional information regarding copyright ownership.
 * The ASF licenses this file to You under the Apache License, Version 2.0
 * (the "License"); you may not use this file except in compliance with
 * the License.  You may obtain a copy of the License at
 *
 *    http://www.apache.org/licenses/LICENSE-2.0
 *
 * Unless required by applicable law or agreed to in writing, software
 * distributed under the License is distributed on an "AS IS" BASIS,
 * WITHOUT WARRANTIES OR CONDITIONS OF ANY KIND, either express or implied.
 * See the License for the specific language governing permissions and
 * limitations under the License.
 */

package org.graphframes.lib

import java.util

import scala.jdk.CollectionConverters._

import org.apache.spark.graphx.{lib => graphxlib}
import org.apache.spark.sql.{Column, DataFrame, Row}
import org.apache.spark.sql.api.java.UDF1
import org.apache.spark.sql.functions.{col, udf, map, lit, when, map_zip_with, reduce, map_values, transform_values, collect_list}
import org.apache.spark.sql.types.{IntegerType, MapType}

import org.graphframes.GraphFrame
<<<<<<< HEAD
import org.graphframes.Logging
import org.graphframes.WithAlgorithmChoice
=======
import org.graphframes.GraphFrame.quote
>>>>>>> 2f3db30b

/**
 * Computes shortest paths from every vertex to the given set of landmark vertices. Note that this
 * takes edge direction into account.
 *
 * The returned DataFrame contains all the original vertex information as well as one additional
 * column:
 *   - distances (`MapType[vertex ID type, IntegerType]`): For each vertex v, a map containing the
 *     shortest-path distance to each reachable landmark vertex.
 */
class ShortestPaths private[graphframes] (private val graph: GraphFrame)
    extends Arguments
    with WithAlgorithmChoice {
  import org.graphframes.lib.ShortestPaths._

  private var lmarks: Option[Seq[Any]] = None

  /**
   * The list of landmark vertex ids. Shortest paths will be computed to each landmark.
   */
  def landmarks(value: Seq[Any]): this.type = {
    // TODO(tjh) do some initial checks here, without running queries.
    lmarks = Some(value)
    this
  }

  /**
   * The list of landmark vertex ids. Shortest paths will be computed to each landmark.
   */
  def landmarks(value: util.ArrayList[Any]): this.type = {
    landmarks(value.asScala.toSeq)
  }

  def run(): DataFrame = {
    val lmarksChecked = check(lmarks, "landmarks")
    algorithm match {
      case ALGO_GRAPHX => runInGraphX(graph, lmarksChecked)
      case ALGO_GRAPHFRAMES => runInGraphFrames(graph, lmarksChecked)
    }
  }
}

private object ShortestPaths extends Logging {

  private def runInGraphX(graph: GraphFrame, landmarks: Seq[Any]): DataFrame = {
    val idType = graph.vertices.schema(GraphFrame.ID).dataType
    val longIdToLandmark = landmarks.map(l => GraphXConversions.integralId(graph, l) -> l).toMap
    val gx = graphxlib.ShortestPaths
      .run(graph.cachedTopologyGraphX, longIdToLandmark.keys.toSeq.sorted)
      .mapVertices { case (_, m) => m.toSeq }
    val g = GraphXConversions.fromGraphX(graph, gx, vertexNames = Seq(DISTANCE_ID))
    val distanceCol: Column = if (graph.hasIntegralIdType) {
      // It seems there are no easy way to convert a sequence of pairs into a map
      val mapToLandmark = udf { distances: Seq[Row] =>
        distances.map { case Row(k: Long, v: Int) =>
          k -> v
        }.toMap
      }
      mapToLandmark(g.vertices(DISTANCE_ID))
    } else {
      val func = new UDF1[Seq[Row], Map[Any, Int]] {
        override def call(t1: Seq[Row]): Map[Any, Int] = {
          t1.map { case Row(k: Long, v: Int) =>
            longIdToLandmark(k) -> v
          }.toMap
        }
      }
      val mapToLandmark = udf(func, MapType(idType, IntegerType, false))
      mapToLandmark(col(DISTANCE_ID))
    }
    val cols = graph.vertices.columns.map(quote).map(col) :+ distanceCol.as(DISTANCE_ID)
    g.vertices.select(cols.toSeq: _*)
  }

  private def runInGraphFrames(
      graph: GraphFrame,
      landmarks: Seq[Any],
      isDirected: Boolean = true): DataFrame = {
    logWarn("The GraphFrames based implementation is slow and considered experimental!")
    val vertexType = graph.vertices.schema(GraphFrame.ID).dataType

    // For landmark vertices the initial distance to itself is set to 0
    // Example: graph with vertices a, b, c, d; landmarks = (c, d)
    // we shoudl init the following:
    // (a, Map()), (b, Map()), (c, Map(c -> 0)), (d, Map(d -> 0))
    //
    // Inside the following function it is done by applying multiple case-when
    // because we know exactly that only one landmark could be equal to the nodeId.
    // For example, for vertex c it will be:
    // when(id == "a", Map(a -> 0))
    //   .when(id == "b", Map(b -> 0))
    //   .when(id == "c", Map(c -> 0)) --> this one is the only true
    //   .when(id == "d", Map(d -> 0))
    def initDistancesMap(vertexId: Column): Column = {
      val firstLmarkCol = lit(landmarks.head)
      var initCol = when(vertexId === firstLmarkCol, map(firstLmarkCol, lit(0)))
      for (lmark <- landmarks.tail) {
        initCol = initCol.when(vertexId === lit(lmark), map(lit(lmark), lit(0)))
      }
      initCol
    }

    // Concatenations of two distance maps:
    // If one map is null just take another.
    // In case both maps are not null:
    // - iterate over keys
    // - if value in the left map is null or greater than value from the right map take right one
    //   else take left one
    def concatMaps(distancesLeft: Column, distancesRight: Column): Column =
      when(distancesLeft.isNull, distancesRight)
        .when(distancesRight.isNull, distancesLeft)
        .otherwise(map_zip_with(
          distancesLeft,
          distancesRight,
          (_, leftDistance, rightDistance) => {
            when(leftDistance.isNull || (leftDistance > rightDistance), rightDistance)
              .otherwise(leftDistance)
          }))

    // If distance is null, result of d + 1 will be null too
    def incrementDistances(distancesMap: Column): Column =
      transform_values(distancesMap, (_, distance) => distance + lit(1))

    // Takes an array of distance maps and reduce them with concatMaps
    def aggregateArrayOfDistanceMaps(arrayCol: Column): Column =
      reduce(arrayCol, lit(null).cast(MapType(vertexType, IntegerType)), concatMaps)

    // Checks that a sent distances map can change the destination distances.
    // Evaluation would be "true" in case in the new distances map
    // for one of keys present a non-null value but in the old distances map it is null
    // or new distance is less than old one.
    def isDistanceImprovedWithMessage(newMap: Column, oldMap: Column): Column = reduce(
      map_values(
        map_zip_with(
          newMap,
          oldMap,
          (_, newDistance, rightDistance) =>
            (newDistance.isNotNull && rightDistance.isNull) || (newDistance < rightDistance))),
      lit(false),
      (left, right) => left || right)

    val srcDistanceCol = Pregel.src(DISTANCE_ID)
    val dstDistanceCol = Pregel.dst(DISTANCE_ID)

    // Overall:
    // 1. Initialize distances
    // 2. If new message can improve distances send it
    // 3. Collect and aggregate messages
    val pregel = graph.pregel
      .setMaxIter(Int.MaxValue) // That is how the GraphX implementation works
      .withVertexColumn(
        DISTANCE_ID,
        when(col(GraphFrame.ID).isInCollection(landmarks), initDistancesMap(col(GraphFrame.ID)))
          .otherwise(map().cast(MapType(vertexType, IntegerType))),
        concatMaps(col(DISTANCE_ID), Pregel.msg))
      .sendMsgToSrc(when(
        isDistanceImprovedWithMessage(incrementDistances(dstDistanceCol), srcDistanceCol),
        incrementDistances(dstDistanceCol)))
      .aggMsgs(aggregateArrayOfDistanceMaps(collect_list(Pregel.msg)))
      .setEarlyStopping(true)

    // Experimental feature
    if (isDirected) {
      pregel.run()
    } else {
      // For consider edges as undirected,
      // it is enough to send messages in both directions
      pregel
        .sendMsgToDst(
          when(
            isDistanceImprovedWithMessage(incrementDistances(srcDistanceCol), dstDistanceCol),
            incrementDistances(srcDistanceCol)))
        .run()
    }

  }

  private val DISTANCE_ID = "distances"
}<|MERGE_RESOLUTION|>--- conflicted
+++ resolved
@@ -28,12 +28,9 @@
 import org.apache.spark.sql.types.{IntegerType, MapType}
 
 import org.graphframes.GraphFrame
-<<<<<<< HEAD
 import org.graphframes.Logging
 import org.graphframes.WithAlgorithmChoice
-=======
 import org.graphframes.GraphFrame.quote
->>>>>>> 2f3db30b
 
 /**
  * Computes shortest paths from every vertex to the given set of landmark vertices. Note that this
