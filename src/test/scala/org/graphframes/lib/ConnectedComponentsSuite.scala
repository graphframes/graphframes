--- conflicted
+++ resolved
@@ -269,14 +269,10 @@
       expected: Set[Set[T]]): Unit = {
     import actual.sparkSession.implicits._
     // note: not using agg + collect_list because collect_list is not available in 1.6.2 w/o hive
-<<<<<<< HEAD
-    val actualComponents = actual.select("component", "id").as[(T, T)].rdd
-=======
     val actualComponents = actual
       .select("component", "id")
-      .as[(Long, T)]
+      .as[(T, T)]
       .rdd
->>>>>>> 5db86a2d
       .groupByKey()
       .values
       .map(_.toSeq)
