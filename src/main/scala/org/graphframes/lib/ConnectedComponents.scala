/*
 * Licensed to the Apache Software Foundation (ASF) under one or more
 * contributor license agreements.  See the NOTICE file distributed with
 * this work for additional information regarding copyright ownership.
 * The ASF licenses this file to You under the Apache License, Version 2.0
 * (the "License"); you may not use this file except in compliance with
 * the License.  You may obtain a copy of the License at
 *
 *    http://www.apache.org/licenses/LICENSE-2.0
 *
 * Unless required by applicable law or agreed to in writing, software
 * distributed under the License is distributed on an "AS IS" BASIS,
 * WITHOUT WARRANTIES OR CONDITIONS OF ANY KIND, either express or implied.
 * See the License for the specific language governing permissions and
 * limitations under the License.
 */

package org.graphframes.lib

import java.io.IOException
import java.math.BigDecimal
import java.util.UUID

import org.apache.hadoop.fs.Path

import org.graphframes.{GraphFrame, Logging}
import org.apache.spark.sql.{Column, DataFrame}
import org.apache.spark.sql.functions._
import org.apache.spark.sql.types.DecimalType
import org.apache.spark.storage.StorageLevel
import org.graphframes.WithAlgorithmChoice

/**
 * Connected Components algorithm.
 *
 * Computes the connected component membership of each vertex and returns a DataFrame of vertex
 * information with each vertex assigned a component ID.
 *
 * The resulting DataFrame contains all the vertex information and one additional column:
 *   - component (`LongType`): unique ID for this component
 */
class ConnectedComponents private[graphframes] (private val graph: GraphFrame)
    extends Arguments
    with Logging
    with WithAlgorithmChoice {

  import org.graphframes.lib.ConnectedComponents._

  private var broadcastThreshold: Int = 1000000
  setAlgorithm(ALGO_GRAPHFRAMES)

  /**
   * Sets broadcast threshold in propagating component assignments (default: 1000000). If a node
   * degree is greater than this threshold at some iteration, its component assignment will be
   * collected and then broadcasted back to propagate the assignment to its neighbors. Otherwise,
   * the assignment propagation is done by a normal Spark join. This parameter is only used when
   * the algorithm is set to "graphframes".
   */
  def setBroadcastThreshold(value: Int): this.type = {
    require(value >= 0, s"Broadcast threshold must be non-negative but got $value.")
    broadcastThreshold = value
    this
  }

  // python-friendly setter
  private[graphframes] def setBroadcastThreshold(value: java.lang.Integer): this.type = {
    setBroadcastThreshold(value.toInt)
  }

  /**
   * Gets broadcast threshold in propagating component assignment.
   * @see
   *   [[org.graphframes.lib.ConnectedComponents.setBroadcastThreshold]]
   */
  def getBroadcastThreshold: Int = broadcastThreshold

  private var checkpointInterval: Int = 2

  /**
   * Sets checkpoint interval in terms of number of iterations (default: 2). Checkpointing
   * regularly helps recover from failures, clean shuffle files, shorten the lineage of the
   * computation graph, and reduce the complexity of plan optimization. As of Spark 2.0, the
   * complexity of plan optimization would grow exponentially without checkpointing. Hence,
   * disabling or setting longer-than-default checkpoint intervals are not recommended. Checkpoint
   * data is saved under `org.apache.spark.SparkContext.getCheckpointDir` with prefix
   * "connected-components". If the checkpoint directory is not set, this throws a
   * `java.io.IOException`. Set a nonpositive value to disable checkpointing. This parameter is
   * only used when the algorithm is set to "graphframes". Its default value might change in the
   * future.
   * @see
   *   `org.apache.spark.SparkContext.setCheckpointDir` in Spark API doc
   */
  def setCheckpointInterval(value: Int): this.type = {
    if (value <= 0 || value > 2) {
      logWarn(
        s"Set checkpointInterval to $value. This would blow up the query plan and hang the " +
          "driver for large graphs.")
    }
    checkpointInterval = value
    this
  }

  // python-friendly setter
  private[graphframes] def setCheckpointInterval(value: java.lang.Integer): this.type = {
    setCheckpointInterval(value.toInt)
  }

  /**
   * Gets checkpoint interval.
   * @see
   *   [[org.graphframes.lib.ConnectedComponents.setCheckpointInterval]]
   */
  def getCheckpointInterval: Int = checkpointInterval

  private var intermediateStorageLevel: StorageLevel = StorageLevel.MEMORY_AND_DISK

  /**
   * Sets storage level for intermediate datasets that require multiple passes (default:
   * ``MEMORY_AND_DISK``).
   */
  def setIntermediateStorageLevel(value: StorageLevel): this.type = {
    intermediateStorageLevel = value
    this
  }

  /**
   * Gets storage level for intermediate datasets that require multiple passes.
   */
  def getIntermediateStorageLevel: StorageLevel = intermediateStorageLevel

  /**
   * Runs the algorithm.
   */
  def run(): DataFrame = {
    ConnectedComponents.run(
      graph,
      runInGraphX = algorithm == ALGO_GRAPHX,
      broadcastThreshold = broadcastThreshold,
      checkpointInterval = checkpointInterval,
      intermediateStorageLevel = intermediateStorageLevel)
  }
}

object ConnectedComponents extends Logging {

  import org.graphframes.GraphFrame._

  private val COMPONENT = "component"
  private val MIN_NBR = "min_nbr"
  private val CNT = "cnt"
  private val CHECKPOINT_NAME_PREFIX = "connected-components"

<<<<<<< HEAD
=======
  private val ALGO_GRAPHX = "graphx"
  private val ALGO_GRAPHFRAMES = "graphframes"

  /**
   * Supported algorithms in [[org.graphframes.lib.ConnectedComponents.setAlgorithm]]:
   * "graphframes" and "graphx".
   */
  private val supportedAlgorithms: Array[String] = Array(ALGO_GRAPHX, ALGO_GRAPHFRAMES)

>>>>>>> 5db86a2d
  /**
   * Returns the symmetric directed graph of the graph specified by input edges.
   * @param ee
   *   non-bidirectional edges
   */
  private def symmetrize(ee: DataFrame): DataFrame = {
    val EDGE = "_edge"
    ee.select(explode(
      array(struct(col(SRC), col(DST)), struct(col(DST).as(SRC), col(SRC).as(DST)))).as(EDGE))
      .select(col(s"$EDGE.$SRC").as(SRC), col(s"$EDGE.$DST").as(DST))
  }

  /**
   * Prepares the input graph for computing connected components by:
   *   - de-duplicating vertices and assigning unique long IDs to each,
   *   - changing edge directions to have increasing long IDs from src to dst,
   *   - de-duplicating edges and removing self-loops. In the returned GraphFrame, the vertex
   *     DataFrame has two columns:
   *   - column `id` stores a long ID assigned to the vertex,
   *   - column `attr` stores the original vertex attributes. The edge DataFrame has two columns:
   *   - column `src` stores the long ID of the source vertex,
   *   - column `dst` stores the long ID of the destination vertex, where we always have `src` <
   *     `dst`.
   */
  private def prepare(graph: GraphFrame): GraphFrame = {
    // TODO: This assignment job might fail if the graph is skewed.
    val vertices = graph.indexedVertices
      .select(col(LONG_ID).as(ID), col(ATTR))
    // TODO: confirm the contract for a graph and decide whether we need distinct here
    // .distinct()
    val edges = graph.indexedEdges
      .select(col(LONG_SRC).as(SRC), col(LONG_DST).as(DST))
    val orderedEdges = edges
      .filter(col(SRC) =!= col(DST))
      .select(minValue(col(SRC), col(DST)).as(SRC), maxValue(col(SRC), col(DST)).as(DST))
      .distinct()
    GraphFrame(vertices, orderedEdges)
  }

  /**
   * Returns the min vertex among each vertex and its neighbors in a DataFrame with three columns:
   *   - `src`, the ID of the vertex
   *   - `min_nbr`, the min vertex ID among itself and its neighbors
   *   - `cnt`, the total number of neighbors
   */
  private def minNbrs(ee: DataFrame): DataFrame = {
    symmetrize(ee)
      .groupBy(SRC)
      .agg(min(col(DST)).as(MIN_NBR), count("*").as(CNT))
      .withColumn(MIN_NBR, minValue(col(SRC), col(MIN_NBR)))
  }

  private def minValue(x: Column, y: Column): Column = {
    when(x < y, x).otherwise(y)
  }

  private def maxValue(x: Column, y: Column): Column = {
    when(x > y, x).otherwise(y)
  }

  /**
   * Performs a possibly skewed join between edges and current component assignments. The skew
   * join is done by broadcast join for frequent keys and normal join for the rest.
   */
  private def skewedJoin(
      edges: DataFrame,
      minNbrs: DataFrame,
      broadcastThreshold: Int,
      logPrefix: String): DataFrame = {
    import edges.sparkSession.implicits._
    val hubs = minNbrs
      .filter(col(CNT) > broadcastThreshold)
      .select(SRC)
      .as[Long]
      .collect()
      .toSet
    GraphFrame.skewedJoin(edges, minNbrs, SRC, hubs, logPrefix)
  }

  /**
   * Runs connected components with default parameters.
   */
  def run(graph: GraphFrame): DataFrame = {
    new ConnectedComponents(graph).run()
  }

  private def runGraphX(graph: GraphFrame): DataFrame = {
    val components =
      org.apache.spark.graphx.lib.ConnectedComponents.run(graph.cachedTopologyGraphX)
    GraphXConversions.fromGraphX(graph, components, vertexNames = Seq(COMPONENT)).vertices
  }

  private def run(
      graph: GraphFrame,
      runInGraphX: Boolean,
      broadcastThreshold: Int,
      checkpointInterval: Int,
      intermediateStorageLevel: StorageLevel): DataFrame = {
    if (runInGraphX) {
      return runGraphX(graph)
    }

    val spark = graph.spark
    val sc = spark.sparkContext
    // Store original AQE setting
    val originalAQE = spark.conf.get("spark.sql.adaptive.enabled")

    try {
      spark.conf.set("spark.sql.adaptive.enabled", "false")

      val runId = UUID.randomUUID().toString.takeRight(8)
      val logPrefix = s"[CC $runId]"
      logInfo(s"$logPrefix Start connected components with run ID $runId.")

      val shouldCheckpoint = checkpointInterval > 0
      val checkpointDir: Option[String] = if (shouldCheckpoint) {
        val dir = sc.getCheckpointDir
          .map { d =>
            new Path(d, s"$CHECKPOINT_NAME_PREFIX-$runId").toString
          }
          .getOrElse {
            // Spark-Connect workaround
            spark.conf.getOption("spark.checkpoint.dir") match {
              case Some(d) => new Path(d, s"$CHECKPOINT_NAME_PREFIX-$runId").toString
              case None =>
                throw new IOException(
                  "Checkpoint directory is not set. Please set it first using sc.setCheckpointDir()" +
                    "or by specifying the conf 'spark.checkpoint.dir'.")
            }
          }
        logInfo(s"$logPrefix Using $dir for checkpointing with interval $checkpointInterval.")
        Some(dir)
      } else {
        logInfo(
          s"$logPrefix Checkpointing is disabled because checkpointInterval=$checkpointInterval.")
        None
      }

      logInfo(s"$logPrefix Preparing the graph for connected component computation ...")
      val g = prepare(graph)
      val vv = g.vertices
      var ee = g.edges.persist(intermediateStorageLevel) // src < dst
      logInfo(s"$logPrefix Found ${ee.count()} edges after preparation.")

      var converged = false
      var iteration = 1

      def _calcMinNbrSum(minNbrsDF: DataFrame): BigDecimal = {
        // Taking the sum in DecimalType to preserve precision.
        // We use 20 digits for long values and Spark SQL will add 10 digits for the sum.
        // It should be able to handle 200 billion edges without overflow.
        val (minNbrSum, cnt) = minNbrsDF
          .select(sum(col(MIN_NBR).cast(DecimalType(20, 0))), count("*"))
          .rdd
          .map { r =>
            (r.getAs[BigDecimal](0), r.getLong(1))
          }
          .first()
        if (cnt != 0L && minNbrSum == null) {
          throw new ArithmeticException(s"""
               |The total sum of edge src IDs is used to determine convergence during iterations.
               |However, the total sum at iteration $iteration exceeded 30 digits (1e30),
               |which should happen only if the graph contains more than 200 billion edges.
               |If not, please file a bug report at https://github.com/graphframes/graphframes/issues.
              """.stripMargin)
        }
        minNbrSum
      }
      // compute min neighbors (including self-min)
      var minNbrs1: DataFrame = minNbrs(ee) // src >= min_nbr
        .persist(intermediateStorageLevel)

      var prevSum: BigDecimal = _calcMinNbrSum(minNbrs1)

      var lastRoundPersistedDFs = Seq[DataFrame](ee, minNbrs1)
      while (!converged) {
        var currRoundPersistedDFs = Seq[DataFrame]()
        // large-star step
        // connect all strictly larger neighbors to the min neighbor (including self)
        ee = skewedJoin(ee, minNbrs1, broadcastThreshold, logPrefix)
          .select(col(DST).as(SRC), col(MIN_NBR).as(DST)) // src > dst
          .distinct()
          .persist(intermediateStorageLevel)
        currRoundPersistedDFs = currRoundPersistedDFs :+ ee

        // small-star step
        // compute min neighbors (excluding self-min)
        val minNbrs2 = ee
          .groupBy(col(SRC))
          .agg(min(col(DST)).as(MIN_NBR), count("*").as(CNT)) // src > min_nbr
          .persist(intermediateStorageLevel)
        currRoundPersistedDFs = currRoundPersistedDFs :+ minNbrs2

        // connect all smaller neighbors to the min neighbor
        ee = skewedJoin(ee, minNbrs2, broadcastThreshold, logPrefix)
          .select(col(MIN_NBR).as(SRC), col(DST)) // src <= dst
          .filter(col(SRC) =!= col(DST)) // src < dst
        // connect self to the min neighbor
        ee = ee
          .union(minNbrs2.select(col(MIN_NBR).as(SRC), col(SRC).as(DST))) // src < dst
          .distinct()

        // checkpointing
        if (shouldCheckpoint && (iteration % checkpointInterval == 0)) {
          // TODO: remove this after DataFrame.checkpoint is implemented
          val out = s"${checkpointDir.get}/$iteration"
          ee.write.parquet(out)
          // may hit S3 eventually consistent issue
          ee = spark.read.parquet(out)

          // remove previous checkpoint
          if (iteration > checkpointInterval) {
            val path = new Path(s"${checkpointDir.get}/${iteration - checkpointInterval}")
            path.getFileSystem(sc.hadoopConfiguration).delete(path, true)
          }

          System.gc() // hint Spark to clean shuffle directories
        }

        ee.persist(intermediateStorageLevel)
        currRoundPersistedDFs = currRoundPersistedDFs :+ ee

        minNbrs1 = minNbrs(ee) // src >= min_nbr
          .persist(intermediateStorageLevel)
        currRoundPersistedDFs = currRoundPersistedDFs :+ minNbrs1

        // test convergence
        val currSum = _calcMinNbrSum(minNbrs1)
        logInfo(s"$logPrefix Sum of assigned components in iteration $iteration: $currSum.")
        if (currSum == prevSum) {
          // This also covers the case when cnt = 0 and currSum is null, which means no edges.
          converged = true
        } else {
          prevSum = currSum
        }

        // clean up persisted DFs
        for (persisted_df <- lastRoundPersistedDFs) {
          persisted_df.unpersist()
        }
        lastRoundPersistedDFs = currRoundPersistedDFs
        iteration += 1
      }

      logInfo(s"$logPrefix Connected components converged in ${iteration - 1} iterations.")

      logInfo(s"$logPrefix Join and return component assignments with original vertex IDs.")
      val output = vv
        .join(ee, vv(ID) === ee(DST), "left_outer")
        .select(vv(ATTR), when(ee(SRC).isNull, vv(ID)).otherwise(ee(SRC)).as(COMPONENT))
        .select(col(s"$ATTR.*"), col(COMPONENT))
        .persist(intermediateStorageLevel)

      // An action must be performed on the DataFrame for the cache to load
      output.count()

      // clean up persisted DFs
      for (persisted_df <- lastRoundPersistedDFs) {
        persisted_df.unpersist()
      }

      logWarn("The DataFrame returned by ConnectedComponents is persisted and loaded.")

      output
    } finally {
      // Restore original AQE setting
      spark.conf.set("spark.sql.adaptive.enabled", originalAQE)
    }
  }
}<|MERGE_RESOLUTION|>--- conflicted
+++ resolved
@@ -150,18 +150,6 @@
   private val CNT = "cnt"
   private val CHECKPOINT_NAME_PREFIX = "connected-components"
 
-<<<<<<< HEAD
-=======
-  private val ALGO_GRAPHX = "graphx"
-  private val ALGO_GRAPHFRAMES = "graphframes"
-
-  /**
-   * Supported algorithms in [[org.graphframes.lib.ConnectedComponents.setAlgorithm]]:
-   * "graphframes" and "graphx".
-   */
-  private val supportedAlgorithms: Array[String] = Array(ALGO_GRAPHX, ALGO_GRAPHFRAMES)
-
->>>>>>> 5db86a2d
   /**
    * Returns the symmetric directed graph of the graph specified by input edges.
    * @param ee
