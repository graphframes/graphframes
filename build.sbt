lazy val sparkVer = sys.props.getOrElse("spark.version", "3.5.5")
lazy val sparkMajorVer = sparkVer.substring(0, 1)
lazy val sparkBranch = sparkVer.substring(0, 3)
lazy val scalaVersions = sparkMajorVer match {
  case "4" => Seq("2.13.12")
  case "3" => Seq("2.12.18", "2.13.12")
  case _ => throw new IllegalArgumentException(s"Unsupported Spark version: $sparkVer.")
}
lazy val scalaVer = sys.props.getOrElse("scala.version", scalaVersions(0))
lazy val defaultScalaTestVer = "3.0.8"

ThisBuild / version := {
  val baseVersion = (ThisBuild / version).value
  s"${baseVersion}-spark${sparkBranch}"
}

// Some vendors are using an own shading rule for protobuf
lazy val protobufShadingPattern = sys.props.getOrElse("vendor.name", "oss") match {
  case "oss" => "org.sparkproject.connect.protobuf.@1"
  case "dbx" => "grpc_shaded.com.google.protobuf.@1"
  case s: String =>
    throw new IllegalArgumentException(s"Unsupported vendor name: $s; supported: 'oss', 'dbx'")
}

lazy val protocVersion = sparkMajorVer match {
  case "4" => "4.29.3"
  case "3" => "3.23.4"
  case _ => throw new IllegalArgumentException(s"Unsupported Spark version: $sparkVer.")
}

ThisBuild / scalaVersion := scalaVer
ThisBuild / organization := "org.graphframes"
ThisBuild / homepage := Some(url("https://graphframes.io/"))
ThisBuild / licenses := Seq("Apache-2.0" -> url("https://opensource.org/licenses/Apache-2.0"))
ThisBuild / scmInfo := Some(
  ScmInfo(
    url("https://github.com/graphframes/graphframes"),
    "scm:git@github.com:graphframes/graphframes.git"))
// The list of active maintainers with Write/Maintain/Admin access
ThisBuild / developers := List(
  Developer(
    id = "rjurney",
    name = "Russell Jurney",
    email = "russell.jurney@gmail.com",
    url = url("https://github.com/rjurney")),
  Developer(
    id = "SemyonSinchenko",
    name = "Sem",
    email = "ssinchenko@apache.org",
    url = url("https://github.com/SemyonSinchenko")),
  Developer(
    id = "james-willis",
    name = "James Willis",
    email = "jimwillis95@gmail.com",
    url = url("https://github.com/james-willis")))
ThisBuild / sonatypeCredentialHost := "s01.oss.sonatype.org"
ThisBuild / sonatypeRepository := "https://s01.oss.sonatype.org/service/local"
ThisBuild / sonatypeProfileName := "io.graphframes"
ThisBuild / crossScalaVersions := scalaVersions

// Scalafix configuration
ThisBuild / semanticdbEnabled := true
ThisBuild / semanticdbVersion := "4.8.10" // The maximal version that supports both 2.13.8 and 2.12.18

lazy val commonSetting = Seq(
  libraryDependencies ++= Seq(
    "org.apache.spark" %% "spark-graphx" % sparkVer % "provided" cross CrossVersion.for3Use2_13,
    "org.apache.spark" %% "spark-sql" % sparkVer % "provided" cross CrossVersion.for3Use2_13,
    "org.apache.spark" %% "spark-mllib" % sparkVer % "provided" cross CrossVersion.for3Use2_13,
    "org.slf4j" % "slf4j-api" % "2.0.16" % "provided",
    "org.scalatest" %% "scalatest" % defaultScalaTestVer % Test,
    "com.github.zafarkhaja" % "java-semver" % "0.10.2" % Test),
  Compile / scalacOptions ++= Seq("-deprecation", "-feature"),
  Compile / doc / scalacOptions ++= Seq(
    "-groups",
    "-implicits",
    "-skip-packages",
    Seq("org.apache.spark").mkString(":")),
  Test / doc / scalacOptions ++= Seq("-groups", "-implicits"),

  // Test settings
  Test / fork := true,
  Test / parallelExecution := false,
  Test / javaOptions ++= Seq(
    "-XX:+IgnoreUnrecognizedVMOptions",
    "-Xmx2048m",
    "-XX:ReservedCodeCacheSize=384m",
    "-XX:MaxMetaspaceSize=384m",
    "--add-opens=java.base/sun.nio.ch=ALL-UNNAMED",
    "--add-opens=java.base/java.lang=ALL-UNNAMED",
    "--add-opens=java.base/java.nio=ALL-UNNAMED",
    "--add-opens=java.base/java.lang.invoke=ALL-UNNAMED",
    "--add-opens=java.base/java.util=ALL-UNNAMED"),

  // Scalafix
  scalacOptions ++= Seq(
    "-Xlint", // to enforce code quality checks
    if (scalaVersion.value.startsWith("2.12")) {
      // fail on warning
      "-Xfatal-warnings"
    } else {
      "-Werror" // the same but in 2.13
    },
    // scalastyle related things
    if (scalaVersion.value.startsWith("2.12"))
      "-Ywarn-unused-import"
    else
      "-Wunused:imports"))

lazy val root = (project in file("."))
  .settings(
    commonSetting,
    name := "graphframes",
    moduleName := s"${name.value}-spark$sparkMajorVer",
    // Export the JAR so that this can be excluded from shading in connect
    exportJars := true,

    // Global settings
    Global / concurrentRestrictions := Seq(Tags.limitAll(1)),
    autoAPIMappings := true,
    coverageHighlighting := false,
    Compile / unmanagedSourceDirectories += (Compile / baseDirectory).value / "src" / "main" / s"scala-spark-$sparkMajorVer",

    Test / packageBin / publishArtifact := false,
    Test / packageDoc / publishArtifact := false,
    Test / packageSrc / publishArtifact := false,
    Compile / packageBin / publishArtifact := true,
    Compile / packageDoc / publishArtifact := true,
    Compile / packageSrc / publishArtifact := true)

lazy val connect = (project in file("graphframes-connect"))
  .dependsOn(root % "provided") // It will be provided in the final POM
  .settings(
    name := s"graphframes-connect",
    moduleName := s"${name.value}-spark${sparkMajorVer}",
    commonSetting,
    Compile / unmanagedSourceDirectories += (Compile / baseDirectory).value / "src" / "main" / s"scala-spark-$sparkMajorVer",
    Compile / PB.targets := Seq(PB.gens.java -> (Compile / sourceManaged).value),
    Compile / PB.includePaths ++= Seq(file("src/main/protobuf")),
    PB.protocVersion := protocVersion,
    PB.additionalDependencies := Nil,
    libraryDependencies ++= Seq(
      "org.apache.spark" %% "spark-connect" % sparkVer % "provided" cross CrossVersion.for3Use2_13),

    // Assembly and shading
    assembly / assemblyJarName := s"${moduleName.value}_${(scalaBinaryVersion).value}-${version.value}.jar",
    assembly / test := {},
    assembly / assemblyShadeRules := Seq(
      ShadeRule.rename("com.google.protobuf.**" -> protobufShadingPattern).inAll),
<<<<<<< HEAD
    assembly / assemblyMergeStrategy := {
      case PathList("META-INF", xs @ _*) => MergeStrategy.discard
      case x if x.endsWith("module-info.class") => MergeStrategy.discard
      case _ => MergeStrategy.first
    },
    // I have zero ideas how to apply shading and exclude everything except connect classes in the right way.
    // This looks terrible, but it works:
    assembly / assemblyExcludedJars := (Compile / fullClasspath).value.filterNot { className =>
      className.data.getName.contains("GraphFramesConnect") || className.data.getPath.contains(
        "graphframes/connect/proto")
    },
    // This magic is required to have graphframes-core as a runtime dependency
    // at the same time depends on it as provided to avoid packing it to the Uber JAR we are publishing
    pomPostProcess := {
      val rootModuleName = (root / moduleName).value
      node =>
        import scala.xml._
        import scala.xml.transform._

        val rewriteRule = new RewriteRule {
          override def transform(n: Node): Seq[Node] = n match {
            case e: Elem
                if e.label == "dependency" && (e \ "artifactId").text.contains(rootModuleName) =>
              val scope = e \ "scope"
              if (scope.text == "provided") {
                val children = e.child.filter(_.label != "scope") ++ <scope>runtime</scope>
                Elem(
                  e.prefix,
                  e.label,
                  e.attributes,
                  e.scope,
                  minimizeEmpty = false,
                  children: _*)
              } else {
                e
              }
            case e: Elem
                if e.label == "dependency" && (e \ "artifactId").text.contains("protobuf-java") =>
              val children = e.child ++ <scope>provided</scope>
              Elem(e.prefix, e.label, e.attributes, e.scope, minimizeEmpty = false, children: _*)
            case _ => n
          }
        }
        new RuleTransformer(rewriteRule).transform(node).head
    },
    publish / skip := false,
=======
    // Don't actually shade anything, we just need to rename the protobuf packages to what's bundled with Spark
    assembly / assemblyExcludedJars := (assembly / fullClasspath).value,
>>>>>>> e0180ba2
    Compile / packageBin := assembly.value,
    Test / packageBin / publishArtifact := false,
    Test / packageDoc / publishArtifact := false,
    Test / packageSrc / publishArtifact := false,
    Compile / packageBin / publishArtifact := true,
    Compile / packageDoc / publishArtifact := false,
    Compile / packageSrc / publishArtifact := false
  )<|MERGE_RESOLUTION|>--- conflicted
+++ resolved
@@ -1,3 +1,5 @@
+import xerial.sbt.Sonatype.sonatypeCentralHost
+
 lazy val sparkVer = sys.props.getOrElse("spark.version", "3.5.5")
 lazy val sparkMajorVer = sparkVer.substring(0, 1)
 lazy val sparkBranch = sparkVer.substring(0, 3)
@@ -36,7 +38,6 @@
   ScmInfo(
     url("https://github.com/graphframes/graphframes"),
     "scm:git@github.com:graphframes/graphframes.git"))
-// The list of active maintainers with Write/Maintain/Admin access
 ThisBuild / developers := List(
   Developer(
     id = "rjurney",
@@ -47,12 +48,7 @@
     id = "SemyonSinchenko",
     name = "Sem",
     email = "ssinchenko@apache.org",
-    url = url("https://github.com/SemyonSinchenko")),
-  Developer(
-    id = "james-willis",
-    name = "James Willis",
-    email = "jimwillis95@gmail.com",
-    url = url("https://github.com/james-willis")))
+    url = url("https://github.com/SemyonSinchenko")))
 ThisBuild / sonatypeCredentialHost := "s01.oss.sonatype.org"
 ThisBuild / sonatypeRepository := "https://s01.oss.sonatype.org/service/local"
 ThisBuild / sonatypeProfileName := "io.graphframes"
@@ -119,6 +115,7 @@
     Global / concurrentRestrictions := Seq(Tags.limitAll(1)),
     autoAPIMappings := true,
     coverageHighlighting := false,
+
     Compile / unmanagedSourceDirectories += (Compile / baseDirectory).value / "src" / "main" / s"scala-spark-$sparkMajorVer",
 
     Test / packageBin / publishArtifact := false,
@@ -129,7 +126,7 @@
     Compile / packageSrc / publishArtifact := true)
 
 lazy val connect = (project in file("graphframes-connect"))
-  .dependsOn(root % "provided") // It will be provided in the final POM
+  .dependsOn(root)
   .settings(
     name := s"graphframes-connect",
     moduleName := s"${name.value}-spark${sparkMajorVer}",
@@ -147,57 +144,8 @@
     assembly / test := {},
     assembly / assemblyShadeRules := Seq(
       ShadeRule.rename("com.google.protobuf.**" -> protobufShadingPattern).inAll),
-<<<<<<< HEAD
-    assembly / assemblyMergeStrategy := {
-      case PathList("META-INF", xs @ _*) => MergeStrategy.discard
-      case x if x.endsWith("module-info.class") => MergeStrategy.discard
-      case _ => MergeStrategy.first
-    },
-    // I have zero ideas how to apply shading and exclude everything except connect classes in the right way.
-    // This looks terrible, but it works:
-    assembly / assemblyExcludedJars := (Compile / fullClasspath).value.filterNot { className =>
-      className.data.getName.contains("GraphFramesConnect") || className.data.getPath.contains(
-        "graphframes/connect/proto")
-    },
-    // This magic is required to have graphframes-core as a runtime dependency
-    // at the same time depends on it as provided to avoid packing it to the Uber JAR we are publishing
-    pomPostProcess := {
-      val rootModuleName = (root / moduleName).value
-      node =>
-        import scala.xml._
-        import scala.xml.transform._
-
-        val rewriteRule = new RewriteRule {
-          override def transform(n: Node): Seq[Node] = n match {
-            case e: Elem
-                if e.label == "dependency" && (e \ "artifactId").text.contains(rootModuleName) =>
-              val scope = e \ "scope"
-              if (scope.text == "provided") {
-                val children = e.child.filter(_.label != "scope") ++ <scope>runtime</scope>
-                Elem(
-                  e.prefix,
-                  e.label,
-                  e.attributes,
-                  e.scope,
-                  minimizeEmpty = false,
-                  children: _*)
-              } else {
-                e
-              }
-            case e: Elem
-                if e.label == "dependency" && (e \ "artifactId").text.contains("protobuf-java") =>
-              val children = e.child ++ <scope>provided</scope>
-              Elem(e.prefix, e.label, e.attributes, e.scope, minimizeEmpty = false, children: _*)
-            case _ => n
-          }
-        }
-        new RuleTransformer(rewriteRule).transform(node).head
-    },
-    publish / skip := false,
-=======
     // Don't actually shade anything, we just need to rename the protobuf packages to what's bundled with Spark
     assembly / assemblyExcludedJars := (assembly / fullClasspath).value,
->>>>>>> e0180ba2
     Compile / packageBin := assembly.value,
     Test / packageBin / publishArtifact := false,
     Test / packageDoc / publishArtifact := false,
