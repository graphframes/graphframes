--- conflicted
+++ resolved
@@ -435,11 +435,19 @@
       logInfo(s"$logPrefix Connected components converged in ${iteration - 1} iterations.")
 
       logInfo(s"$logPrefix Join and return component assignments with original vertex IDs.")
-      val output = vv
-        .join(ee, vv(ID) === ee(DST), "left_outer")
-        .select(vv(ATTR), when(ee(SRC).isNull, vv(ID)).otherwise(ee(SRC)).as(COMPONENT))
-        .select(col(s"$ATTR.*"), col(COMPONENT))
-        .persist(intermediateStorageLevel)
+      val indexedLabel = vv.join(ee, vv(ID) === ee(DST), "left_outer")
+        .select(vv(ATTR), when(ee(SRC).isNull, vv(ID)).otherwise(ee(SRC)).as(COMPONENT), 
+          col(ATTR + "." + ID).as(ID))
+      val output = if (graph.hasIntegralIdType) {
+        indexedLabel.select(col(s"$ATTR.*"), col(COMPONENT))
+          .persist(intermediateStorageLevel)
+      } else {
+        indexedLabel.join(indexedLabel.groupBy(col(COMPONENT))
+          .agg(min(col(ID)).as(ORIG_ID))
+          .select(col(COMPONENT), col(ORIG_ID)), COMPONENT)
+          .select(col(s"$ATTR.*"), col(ORIG_ID).as(COMPONENT))
+          .persist(intermediateStorageLevel)
+      }
 
       // An action must be performed on the DataFrame for the cache to load
       output.count()
@@ -451,24 +459,10 @@
 
       logWarn("The DataFrame returned by ConnectedComponents is persisted and loaded.")
 
-<<<<<<< HEAD
-    logInfo(s"$logPrefix Join and return component assignments with original vertex IDs.")
-    val indexedLabel=vv.join(ee, vv(ID) === ee(DST), "left_outer")
-      .select(vv(ATTR), when(ee(SRC).isNull, vv(ID)).otherwise(ee(SRC)).as(COMPONENT)
-        ,col(ATTR+"."+ID).as(ID))
-    if(graph.hasIntegralIdType)
-      indexedLabel.select(col(s"$ATTR.*"), col(COMPONENT))
-    else
-      indexedLabel.join(indexedLabel.groupBy(col(COMPONENT)).agg(min(col(ID)).as(ORIG_ID))
-        .select(col(COMPONENT),col(ORIG_ID))
-        ,COMPONENT)
-        .select(col(s"$ATTR.*"),col(ORIG_ID).as(COMPONENT))
-=======
       output
     } finally {
       // Restore original AQE setting
       spark.conf.set("spark.sql.adaptive.enabled", originalAQE)
     }
->>>>>>> 5db86a2d
   }
 }