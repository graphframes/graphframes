--- conflicted
+++ resolved
@@ -406,7 +406,6 @@
       case proto.GraphFramesAPI.MethodCase.TRIPLETS => {
         graphFrame.triplets
       }
-<<<<<<< HEAD
       case proto.GraphFramesAPI.MethodCase.MIS => {
         val mis = graphFrame.maximalIndependentSet
           .setCheckpointInterval(apiMessage.getMis.getCheckpointInterval)
@@ -419,7 +418,7 @@
         } else {
           mis.run(apiMessage.getMis.getSeed)
         }
-=======
+      }
       case proto.GraphFramesAPI.MethodCase.KCORE => {
         var kCoreBuilder =
           graphFrame.kCore
@@ -432,7 +431,6 @@
         }
 
         kCoreBuilder.run()
->>>>>>> ef064148
       }
       case _ => throw new GraphFramesUnreachableException() // Unreachable
     }
