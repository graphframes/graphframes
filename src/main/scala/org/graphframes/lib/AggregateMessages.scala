--- conflicted
+++ resolved
@@ -109,36 +109,23 @@
       case cn  => cn
     }
     def msgColumn(df: DataFrame) = df.columns.filter(_ != ID) match {
-      case Array(c) => df.withColumnRenamed(c, "MSG")
+      case Array(c) => df.withColumnRenamed(c, AggregateMessages.MSG_COL_NAME)
       case columns => df.select(
         df(ID),
-        struct(columns.map(c => df(s"`${c}`").as(removeColumnNamePrefix(c))) :_*).as("MSG"))
+        struct(columns.map(c => df(s"`${c}`").as(removeColumnNamePrefix(c))) :_*).as(AggregateMessages.MSG_COL_NAME))
     }
     require(msgToSrc.nonEmpty || msgToDst.nonEmpty, s"To run GraphFrame.aggregateMessages," +
       s" messages must be sent to src, dst, or both.  Set using sendToSrc(), sendToDst().")
     val triplets = g.triplets
-<<<<<<< HEAD
     val sentMsgsToSrc = msgToSrc.headOption.map { _ =>
       val msgsToSrc = msgColumn(triplets.select((msgToSrc :+ triplets(SRC)(ID).as(ID)): _*))
-=======
-    val sentMsgsToSrc = msgToSrc.map { msg =>
-      val msgsToSrc = triplets.select(
-        msg.as(AggregateMessages.MSG_COL_NAME),
-        triplets(SRC)(ID).as(ID))
->>>>>>> 490f51a2
       // Inner join: only send messages to vertices with edges
       msgsToSrc.join(g.vertices, ID)
         .select(msgsToSrc(AggregateMessages.MSG_COL_NAME), col(ID))
     }
-<<<<<<< HEAD
     val sentMsgsToDst = msgToDst.headOption.map { _ =>
       val msgsToDst = msgColumn(triplets.select((msgToDst :+ triplets(DST)(ID).as(ID)): _*))
-=======
-    val sentMsgsToDst = msgToDst.map { msg =>
-      val msgsToDst = triplets.select(
-        msg.as(AggregateMessages.MSG_COL_NAME),
-        triplets(DST)(ID).as(ID))
->>>>>>> 490f51a2
+
       msgsToDst.join(g.vertices, ID)
         .select(msgsToDst(AggregateMessages.MSG_COL_NAME), col(ID))
     }
