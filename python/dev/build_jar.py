import shutil
import subprocess
import sys
from collections.abc import Sequence
from pathlib import Path


<<<<<<< HEAD
def build(spark_version: str = "3.5.4"):
    print("Building GraphFrames JAR...")
    print(f"SPARK_VERSION: {spark_version[:3]}")
    assert spark_version[:3] in {"3.3", "3.4", "3.5"}, "Unsopported spark version!"
    spark_major_version = spark_version[0]
    project_root = Path(__file__).parent.parent.parent
    sbt_executable = project_root.joinpath("build").joinpath("sbt").absolute().__str__()
    sbt_build_command = [sbt_executable, f"-Dspark.version={spark_version}", "assembly"]
    sbt_build = subprocess.Popen(
        sbt_build_command,
        stdout=subprocess.PIPE,
        universal_newlines=True,
        cwd=project_root,
    )
    while sbt_build.poll() is None:
        assert sbt_build.stdout is not None  # typing stuff
        line = sbt_build.stdout.readline()
        print(line.rstrip(), flush=True)

    if sbt_build.returncode != 0:
        print("Error during the build of GraphFrames JAR!")
        print("stdout: ", sbt_build.stdout)
        print("stderr: ", sbt_build.stderr)
        sys.exit(1)
    else:
        print("Building DONE successfully!")
=======
def build(spark_versions: Sequence[str] = ["3.5.5"]):
    for spark_version in spark_versions:
        print("Building GraphFrames JAR...")
        print(f"SPARK_VERSION: {spark_version[:3]}")
        assert spark_version[:3] in {"3.5",}, "Unsopported spark version!"
        project_root = Path(__file__).parent.parent.parent
        sbt_executable = project_root.joinpath("build").joinpath("sbt").absolute().__str__()
        sbt_build_command = [
            sbt_executable,
            f"-Dspark.version={spark_version}",
            "clean",
            "assembly",
        ]
        sbt_build = subprocess.Popen(
            sbt_build_command,
            stdout=subprocess.PIPE,
            universal_newlines=True,
            cwd=project_root,
        )
        while sbt_build.poll() is None:
            assert sbt_build.stdout is not None  # typing stuff
            line = sbt_build.stdout.readline()
            print(line.rstrip(), flush=True)

        if sbt_build.returncode != 0:
            print("Error during the build of GraphFrames JAR!")
            print("stdout: ", sbt_build.stdout)
            print("stderr: ", sbt_build.stderr)
            sys.exit(1)
        else:
            print("Building DONE successfully!")
>>>>>>> dea9b233

        python_resources = (
            project_root.joinpath("python").joinpath("graphframes").joinpath("resources")
        )
        target_dir = project_root.joinpath("target").joinpath("scala-2.12")
        gf_jar = None

<<<<<<< HEAD
    for pp in target_dir.glob("*.jar"):
        if f"graphframes-spark-{spark_major_version}-assembly" in pp.name:
            gf_jar = pp
            break
=======
        for pp in target_dir.glob("*.jar"):
            if "graphframes-assembly" in pp.name:
                gf_jar = pp
                break
>>>>>>> dea9b233

        assert gf_jar is not None, "Missing JAR!"
        shutil.rmtree(python_resources, ignore_errors=True)
        python_resources.mkdir(parents=True, exist_ok=True)
        shutil.copy(gf_jar, python_resources.joinpath(f"spark-{spark_version}-{gf_jar.name}"))


if __name__ == "__main__":
    if len(sys.argv) > 1:
        spark_versions = []
        for arg in sys.argv[1:]:
            spark_versions.append(arg)
        build(spark_versions)
    else:
        build()<|MERGE_RESOLUTION|>--- conflicted
+++ resolved
@@ -5,39 +5,12 @@
 from pathlib import Path
 
 
-<<<<<<< HEAD
-def build(spark_version: str = "3.5.4"):
-    print("Building GraphFrames JAR...")
-    print(f"SPARK_VERSION: {spark_version[:3]}")
-    assert spark_version[:3] in {"3.3", "3.4", "3.5"}, "Unsopported spark version!"
-    spark_major_version = spark_version[0]
-    project_root = Path(__file__).parent.parent.parent
-    sbt_executable = project_root.joinpath("build").joinpath("sbt").absolute().__str__()
-    sbt_build_command = [sbt_executable, f"-Dspark.version={spark_version}", "assembly"]
-    sbt_build = subprocess.Popen(
-        sbt_build_command,
-        stdout=subprocess.PIPE,
-        universal_newlines=True,
-        cwd=project_root,
-    )
-    while sbt_build.poll() is None:
-        assert sbt_build.stdout is not None  # typing stuff
-        line = sbt_build.stdout.readline()
-        print(line.rstrip(), flush=True)
-
-    if sbt_build.returncode != 0:
-        print("Error during the build of GraphFrames JAR!")
-        print("stdout: ", sbt_build.stdout)
-        print("stderr: ", sbt_build.stderr)
-        sys.exit(1)
-    else:
-        print("Building DONE successfully!")
-=======
 def build(spark_versions: Sequence[str] = ["3.5.5"]):
     for spark_version in spark_versions:
         print("Building GraphFrames JAR...")
         print(f"SPARK_VERSION: {spark_version[:3]}")
-        assert spark_version[:3] in {"3.5",}, "Unsopported spark version!"
+        assert spark_version[:3] in {"3.5", "4.0"}, "Unsopported spark version!"
+        spark_major_version = spark_version[0]
         project_root = Path(__file__).parent.parent.parent
         sbt_executable = project_root.joinpath("build").joinpath("sbt").absolute().__str__()
         sbt_build_command = [
@@ -64,7 +37,6 @@
             sys.exit(1)
         else:
             print("Building DONE successfully!")
->>>>>>> dea9b233
 
         python_resources = (
             project_root.joinpath("python").joinpath("graphframes").joinpath("resources")
@@ -72,17 +44,10 @@
         target_dir = project_root.joinpath("target").joinpath("scala-2.12")
         gf_jar = None
 
-<<<<<<< HEAD
-    for pp in target_dir.glob("*.jar"):
-        if f"graphframes-spark-{spark_major_version}-assembly" in pp.name:
-            gf_jar = pp
-            break
-=======
         for pp in target_dir.glob("*.jar"):
-            if "graphframes-assembly" in pp.name:
+            if f"graphframes-spark-{spark_major_version}-assembly" in pp.name:
                 gf_jar = pp
                 break
->>>>>>> dea9b233
 
         assert gf_jar is not None, "Missing JAR!"
         shutil.rmtree(python_resources, ignore_errors=True)
