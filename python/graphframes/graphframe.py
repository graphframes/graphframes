--- conflicted
+++ resolved
@@ -15,27 +15,13 @@
 # limitations under the License.
 #
 
-<<<<<<< HEAD
 from __future__ import annotations
 
-from typing import Any, Optional
-from typing_extensions import TYPE_CHECKING
-
-from pyspark.sql import Column, DataFrame
-=======
-import sys
-from typing import Any, Optional, Union
-
-if sys.version > "3":
-    basestring = str
-
-from pyspark import SparkContext
-from pyspark.sql import Column, DataFrame, SparkSession
->>>>>>> 9cdad910
+from typing import TYPE_CHECKING, Any, Optional
+
 from pyspark.storagelevel import StorageLevel
 from pyspark.version import __version__
 
-<<<<<<< HEAD
 if __version__[:3] >= "3.4":
     from pyspark.sql.utils import is_remote
 else:
@@ -43,20 +29,12 @@
     def is_remote() -> bool:
         return False
 
-=======
+
+from pyspark.sql import SparkSession
+
+from graphframes.classic.graphframe import GraphFrame as GraphFrameClassic
 from graphframes.lib import Pregel
 
-
-def _from_java_gf(jgf: Any, spark: SparkSession) -> "GraphFrame":
-    """
-    (internal) creates a python GraphFrame wrapper from a java GraphFrame.
->>>>>>> 9cdad910
-
-from graphframes.lib import Pregel
-
-from graphframes.classic.graphframe import GraphFrame as GraphFrameClassic
-
-<<<<<<< HEAD
 if __version__[:3] >= "3.4":
     from graphframes.connect.graphframe_client import GraphFrameConnect
 else:
@@ -64,17 +42,10 @@
     class GraphFrameConnect:
         def __init__(self, *args, **kwargs) -> None:
             raise ValueError("Unreachable error happened!")
-=======
-
-def _java_api(jsc: SparkContext) -> Any:
-    javaClassName = "org.graphframes.GraphFramePythonAPI"
-    return (
-        jsc._jvm.Thread.currentThread()
-        .getContextClassLoader()
-        .loadClass(javaClassName)
-        .newInstance()
-    )
->>>>>>> 9cdad910
+
+
+if TYPE_CHECKING:
+    from pyspark.sql import Column, DataFrame
 
 
 class GraphFrame:
@@ -100,45 +71,10 @@
         return GraphFrame(impl.vertices, impl.edges)
 
     def __init__(self, v: DataFrame, e: DataFrame) -> None:
-<<<<<<< HEAD
         if is_remote():
             self._impl = GraphFrameConnect(v, e)
         else:
             self._impl = GraphFrameClassic(v, e)
-=======
-        self._vertices = v
-        self._edges = e
-        self._spark = v.sparkSession
-        self._sc = self._spark._sc
-        self._jvm_gf_api = _java_api(self._sc)
-
-        self.ID = self._jvm_gf_api.ID()
-        self.SRC = self._jvm_gf_api.SRC()
-        self.DST = self._jvm_gf_api.DST()
-        self._ATTR = self._jvm_gf_api.ATTR()
-
-        # Check that provided DataFrames contain required columns
-        if self.ID not in v.columns:
-            raise ValueError(
-                "Vertex ID column {} missing from vertex DataFrame, which has columns: {}".format(
-                    self.ID, ",".join(v.columns)
-                )
-            )
-        if self.SRC not in e.columns:
-            raise ValueError(
-                "Source vertex ID column {} missing from edge DataFrame, which has columns: {}".format(  # noqa: E501
-                    self.SRC, ",".join(e.columns)
-                )
-            )
-        if self.DST not in e.columns:
-            raise ValueError(
-                "Destination vertex ID column {} missing from edge DataFrame, which has columns: {}".format(  # noqa: E501
-                    self.DST, ",".join(e.columns)
-                )
-            )
-
-        self._jvm_graph = self._jvm_gf_api.createGraph(v._jdf, e._jdf)
->>>>>>> 9cdad910
 
     @property
     def vertices(self) -> DataFrame:
@@ -158,7 +94,7 @@
         return self._impl.edges
 
     def __repr__(self) -> str:
-        return self._impl.__repr__
+        return self._impl.__repr__()
 
     def cache(self) -> "GraphFrame":
         """Persist the dataframe representation of vertices and edges of the graph with the default
@@ -251,11 +187,7 @@
         """
         return self._impl.find(pattern=pattern)
 
-<<<<<<< HEAD
     def filterVertices(self, condition: str | Column) -> "GraphFrame":
-=======
-    def filterVertices(self, condition: Union[str, Column]) -> "GraphFrame":
->>>>>>> 9cdad910
         """
         Filters the vertices based on expression, remove edges containing any dropped vertices.
 
@@ -264,25 +196,14 @@
         """
         return GraphFrame._from_impl(self._impl.filterVertices(condition=condition))
 
-<<<<<<< HEAD
     def filterEdges(self, condition: str | Column) -> "GraphFrame":
-=======
-        if isinstance(condition, basestring):
-            jdf = self._jvm_graph.filterVertices(condition)
-        elif isinstance(condition, Column):
-            jdf = self._jvm_graph.filterVertices(condition._jc)
-        else:
-            raise TypeError("condition should be string or Column")
-        return _from_java_gf(jdf, self._spark)
-
-    def filterEdges(self, condition: Union[str, Column]) -> "GraphFrame":
->>>>>>> 9cdad910
         """
         Filters the edges based on expression, keep all vertices.
 
         :param condition: String or Column describing the condition expression for filtering.
         :return: GraphFrame with filtered edges.
         """
+
         return GraphFrame._from_impl(self._impl.filterEdges(condition=condition))
 
     def dropIsolatedVertices(self) -> "GraphFrame":
@@ -297,11 +218,7 @@
         self,
         fromExpr: str,
         toExpr: str,
-<<<<<<< HEAD
         edgeFilter: str | None = None,
-=======
-        edgeFilter: Optional[str] = None,
->>>>>>> 9cdad910
         maxPathLength: int = 10,
     ) -> DataFrame:
         """
@@ -311,7 +228,6 @@
 
         :return: DataFrame with one Row for each shortest path between matching vertices.
         """
-<<<<<<< HEAD
         return self._impl.bfs(
             fromExpr=fromExpr,
             toExpr=toExpr,
@@ -324,21 +240,6 @@
         aggCol: Column | str,
         sendToSrc: Column | str | None = None,
         sendToDst: Column | str | None = None,
-=======
-        builder = (
-            self._jvm_graph.bfs().fromExpr(fromExpr).toExpr(toExpr).maxPathLength(maxPathLength)
-        )
-        if edgeFilter is not None:
-            builder.edgeFilter(edgeFilter)
-        jdf = builder.run()
-        return DataFrame(jdf, self._spark)
-
-    def aggregateMessages(
-        self,
-        aggCol: Union[Column, str],
-        sendToSrc: Union[Column, str, None] = None,
-        sendToDst: Union[Column, str, None] = None,
->>>>>>> 9cdad910
     ) -> DataFrame:
         """
         Aggregates messages from the neighbours.
@@ -380,22 +281,11 @@
 
         :return: DataFrame with new vertices column "component"
         """
-<<<<<<< HEAD
         return self._impl.connectedComponents(
             algorithm=algorithm,
             checkpointInterval=checkpointInterval,
             broadcastThreshold=broadcastThreshold,
         )
-=======
-        jdf = (
-            self._jvm_graph.connectedComponents()
-            .setAlgorithm(algorithm)
-            .setCheckpointInterval(checkpointInterval)
-            .setBroadcastThreshold(broadcastThreshold)
-            .run()
-        )
-        return DataFrame(jdf, self._spark)
->>>>>>> 9cdad910
 
     def labelPropagation(self, maxIter: int) -> DataFrame:
         """
@@ -429,7 +319,6 @@
                This may not be set if the `numIter` parameter is set.
         :return:  GraphFrame with new vertices column "pagerank" and new edges column "weight"
         """
-<<<<<<< HEAD
         return GraphFrame._from_impl(
             self._impl.pageRank(
                 resetProbability=resetProbability,
@@ -438,19 +327,6 @@
                 tol=tol,
             )
         )
-=======
-        builder = self._jvm_graph.pageRank().resetProbability(resetProbability)
-        if sourceId is not None:
-            builder = builder.sourceId(sourceId)
-        if maxIter is not None:
-            builder = builder.maxIter(maxIter)
-            assert tol is None, "Exactly one of maxIter or tol should be set."
-        else:
-            assert tol is not None, "Exactly one of maxIter or tol should be set."
-            builder = builder.tol(tol)
-        jgf = builder.run()
-        return _from_java_gf(jgf, self._spark)
->>>>>>> 9cdad910
 
     def parallelPersonalizedPageRank(
         self,
@@ -469,25 +345,11 @@
         :param maxIter: the fixed number of iterations this algorithm runs
         :return:  GraphFrame with new vertices column "pageranks" and new edges column "weight"
         """
-<<<<<<< HEAD
         return GraphFrame._from_impl(
             self._impl.parallelPersonalizedPageRank(
                 resetProbability=resetProbability, sourceIds=sourceIds, maxIter=maxIter
             )
         )
-=======
-        assert (
-            sourceIds is not None and len(sourceIds) > 0
-        ), "Source vertices Ids sourceIds must be provided"
-        assert maxIter is not None, "Max number of iterations maxIter must be provided"
-        sourceIds = self._sc._jvm.PythonUtils.toArray(sourceIds)
-        builder = self._jvm_graph.parallelPersonalizedPageRank()
-        builder = builder.resetProbability(resetProbability)
-        builder = builder.sourceIds(sourceIds)
-        builder = builder.maxIter(maxIter)
-        jgf = builder.run()
-        return _from_java_gf(jgf, self._spark)
->>>>>>> 9cdad910
 
     def shortestPaths(self, landmarks: list[Any]) -> DataFrame:
         """
@@ -564,20 +426,13 @@
 
         :return: DataFrame with new column "cluster"
         """  # noqa: E501
-        if weightCol:
-            weightCol = self._spark._jvm.scala.Option.apply(weightCol)
-        else:
-            weightCol = self._spark._jvm.scala.Option.empty()
-        jdf = self._jvm_graph.powerIterationClustering(k, maxIter, weightCol)
-        return DataFrame(jdf, self._spark)
+        return self._impl.powerIterationClustering(k, maxIter, weightCol)
 
 
 def _test():
     import doctest
 
     import graphframe
-<<<<<<< HEAD
-    from pyspark.sql import SparkSession
 
     globs = graphframe.__dict__.copy()
     globs["spark"] = SparkSession.builder.master("local[4]").appName("PythonTest").getOrCreate()
@@ -585,16 +440,6 @@
         globs=globs, optionflags=doctest.ELLIPSIS | doctest.NORMALIZE_WHITESPACE
     )
     globs["spark"].stop()
-=======
-
-    globs = graphframe.__dict__.copy()
-    globs["sc"] = SparkContext("local[4]", "PythonTest", batchSize=2)
-    globs["spark"] = SparkSession(globs["sc"]).builder.getOrCreate()
-    (failure_count, test_count) = doctest.testmod(
-        globs=globs, optionflags=doctest.ELLIPSIS | doctest.NORMALIZE_WHITESPACE
-    )
-    globs["sc"].stop()
->>>>>>> 9cdad910
     if failure_count:
         exit(-1)
 
