--- conflicted
+++ resolved
@@ -27,16 +27,14 @@
 # VSCode
 .vscode
 
-<<<<<<< HEAD
 # metals
 .ammonite/
 .bloop/
 .metals/
 metals.sbt
-=======
+
 # Helix
 .helix
->>>>>>> dea9b233
 
 # Mac
 *.DS_Store
