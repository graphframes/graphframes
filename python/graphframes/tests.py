--- conflicted
+++ resolved
@@ -15,41 +15,20 @@
 # limitations under the License.
 #
 
-<<<<<<< HEAD
-import os
-import re
-import shutil
-import tempfile
-
-import pytest
-from pyspark import SparkConf, SparkContext
-from pyspark.sql import SparkSession
-from pyspark.sql import functions as F
-=======
 import re
 import shutil
 import sys
 import tempfile
 
-if sys.version_info[:2] <= (2, 6):
-    try:
-        import unittest2 as unittest
-    except ImportError:
-        sys.stderr.write("Please install unittest2 to test with Python 2.6 or earlier")
-        sys.exit(1)
-else:
-    import unittest
-
+import pytest
 from pyspark import SparkContext
 from pyspark.sql import SparkSession
 from pyspark.sql import functions as sqlfunctions
->>>>>>> e9db9d15
 
 from .examples import BeliefPropagation, Graphs
 from .graphframe import GraphFrame, Pregel, _from_java_gf, _java_api
 from .lib import AggregateMessages as AM
 
-<<<<<<< HEAD
 
 @pytest.fixture(scope="class", autouse=True)
 def set_spark(request, spark_session):
@@ -57,10 +36,6 @@
 
 
 @pytest.mark.usefixtures("set_spark")
-class GraphFrameTestUtils(object):
-=======
->>>>>>> e9db9d15
-
 class GraphFrameTestUtils(object):
     @classmethod
     def parse_spark_version(cls, version_str):
@@ -76,21 +51,6 @@
         version_info = {}
         try:
             version_info["major"] = int(m.group(1))
-<<<<<<< HEAD
-        except:
-            raise TypeError("invalid minor version")
-        try:
-            version_info["minor"] = int(m.group(2))
-        except:
-            raise TypeError("invalid major version")
-        try:
-            version_info["maintenance"] = int(m.group(4))
-        except:
-            version_info["maintenance"] = 0
-        try:
-            version_info["special"] = m.group(6)
-        except:
-=======
         except:  # noqa: E722
             raise TypeError("invalid minor version")
         try:
@@ -104,22 +64,12 @@
         try:
             version_info["special"] = m.group(6)
         except:  # noqa: E722
->>>>>>> e9db9d15
             pass
         return version_info
 
     @classmethod
     def createSparkContext(cls):
-<<<<<<< HEAD
-        cls.conf = SparkConf().setAppName("GraphFramesTests")
-        cls.conf.set(
-            "spark.submit.pyFiles",
-            os.path.abspath("python/dist/graphframes-0.8.4-py3-none-any.whl"),
-        )
-        cls.sc = SparkContext(master="local[4]", appName="GraphFramesTests", conf=cls.conf)
-=======
         cls.sc = sc = SparkContext("local[4]", "GraphFramesTests")
->>>>>>> e9db9d15
         cls.checkpointDir = tempfile.mkdtemp()
         cls.sc.setCheckpointDir(cls.checkpointDir)
         cls.spark_version = cls.parse_spark_version(cls.sc.version)
@@ -143,7 +93,6 @@
         # All major.minor.maintenance equal
         return True
 
-<<<<<<< HEAD
 
 @pytest.fixture(scope="module", autouse=True)
 def spark_context():
@@ -162,26 +111,6 @@
     )
     yield spark
     # No explicit stop; SparkContext shutdown will clean up.
-=======
-
-def setUpModule():
-    GraphFrameTestUtils.createSparkContext()
-
-
-def tearDownModule():
-    GraphFrameTestUtils.stopSparkContext()
-
-
-class GraphFrameTestCase(unittest.TestCase):
-    @classmethod
-    def setUpClass(cls):
-        # Small tests run much faster with spark.sql.shuffle.partitions = 4
-        cls.spark = (
-            SparkSession(GraphFrameTestUtils.sc)
-            .builder.config("spark.sql.shuffle.partitions", 4)
-            .getOrCreate()
-        )
->>>>>>> e9db9d15
 
 
 @pytest.mark.usefixtures("set_spark")
@@ -213,10 +142,6 @@
 
         edgeActions = [row[0] for row in g.edges.select("action").collect()]
         assert sorted(edgeActions) == ["follow", "hate", "love"]
-<<<<<<< HEAD
-
-=======
->>>>>>> e9db9d15
         tripletsFirst = list(
             map(
                 lambda x: (x[0][1], x[1][1], x[2][2]),
@@ -232,11 +157,9 @@
         e_invalid = self.spark.createDataFrame(
             [(1, 2), (2, 3), (3, 1)], ["invalid_colname_3", "invalid_colname_4"]
         )
-<<<<<<< HEAD
+
         with pytest.raises(ValueError):
-=======
-        with self.assertRaises(ValueError):
->>>>>>> e9db9d15
+
             GraphFrame(v_invalid, e_invalid)
 
     def test_cache(self):
@@ -317,16 +240,14 @@
 class TestPregel:
 
     def test_page_rank(self):
-<<<<<<< HEAD
-        # Create an edge DataFrame; note that vertex 3 has no in-links.
-        edges = self.spark.createDataFrame(
-            [[0, 1], [1, 2], [2, 4], [2, 0], [3, 4], [4, 0], [4, 2]],
-=======
-        from pyspark.sql.functions import coalesce, lit, sum
+        from pyspark.sql.functions import (  # Create an edge DataFrame; note that vertex 3 has no in-links.
+            coalesce,
+            lit,
+            sum,
+        )
 
         edges = self.spark.createDataFrame(
             [[0, 1], [1, 2], [2, 4], [2, 0], [3, 4], [4, 0], [4, 2]],  # 3 has no in-links
->>>>>>> e9db9d15
             ["src", "dst"],
         )
         edges.cache()
@@ -342,27 +263,11 @@
         # Construct a new GraphFrame with the updated vertices DataFrame.
         graph = GraphFrame(vertices, edges)
         alpha = 0.15
-<<<<<<< HEAD
-
-        # Run PageRank via Pregel.
-=======
->>>>>>> e9db9d15
+
         ranks = (
             graph.pregel.setMaxIter(5)
             .withVertexColumn(
                 "rank",
-<<<<<<< HEAD
-                F.lit(1.0 / numVertices),
-                F.coalesce(Pregel.msg(), F.lit(0.0)) * F.lit(1.0 - alpha)
-                + F.lit(alpha / numVertices),
-            )
-            .sendMsgToDst(Pregel.src("rank") / Pregel.src("outDegree"))
-            .aggMsgs(F.sum(Pregel.msg()))
-            .run()
-        )
-
-        # Collect and sort results.
-=======
                 lit(1.0 / numVertices),
                 coalesce(Pregel.msg(), lit(0.0)) * lit(1.0 - alpha) + lit(alpha / numVertices),
             )
@@ -370,18 +275,15 @@
             .aggMsgs(sum(Pregel.msg()))
             .run()
         )
->>>>>>> e9db9d15
+
+        # Collect and sort results.
         resultRows = ranks.sort(ranks.id).collect()
         result = list(map(lambda x: x.rank, resultRows))
         expected = [0.245, 0.224, 0.303, 0.03, 0.197]
 
         # Compare each result with its expected value using a tolerance of 1e-3.
         for a, b in zip(result, expected):
-<<<<<<< HEAD
             assert a == pytest.approx(b, abs=1e-3)
-=======
-            self.assertAlmostEqual(a, b, delta=1e-3)
->>>>>>> e9db9d15
 
 
 @pytest.mark.usefixtures("set_spark")
@@ -392,7 +294,6 @@
         self.japi = _java_api(self.spark._sc)
 
     def _hasCols(self, graph, vcols=[], ecols=[]):
-<<<<<<< HEAD
         for c in vcols:
             assert c in graph.vertices.columns, f"Vertex DataFrame missing column: {c}"
         for c in ecols:
@@ -409,22 +310,7 @@
         :param args: all the required arguments (excluding the initial SparkSession).
         :return: a GraphFrame object.
         """
-=======
-        map(lambda c: self.assertIn(c, graph.vertices.columns), vcols)
-        map(lambda c: self.assertIn(c, graph.edges.columns), ecols)
-
-    def _df_hasCols(self, vertices, vcols=[]):
-        map(lambda c: self.assertIn(c, vertices.columns), vcols)
-
-    def _graph(self, name, *args):
-        """
-        Convenience to call one of the example graphs, passing the arguments and wrapping the result back
-        as a python object.
-        :param name: the name of the example graph
-        :param args: all the required arguments, without the initial spark session
-        :return:
-        """  # noqa: E501
->>>>>>> e9db9d15
+
         examples = self.japi.examples()
         jgraph = getattr(examples, name)(*args)
         return _from_java_gf(jgraph, self.spark)
@@ -433,18 +319,17 @@
         g = self._graph("friends")
         # For each user, sum the ages of the adjacent users,
         # plus 1 for the src's sum if the edge is "friend".
-<<<<<<< HEAD
-        sendToSrc = AM.dst["age"] + F.when(AM.edge["relationship"] == "friend", F.lit(1)).otherwise(
-            0
-        )
+        sendToSrc = AM.dst["age"] + sqlfunctions.when(
+            AM.edge["relationship"] == "friend", sqlfunctions.lit(1)
+        ).otherwise(0)
         sendToDst = AM.src["age"]
         agg = g.aggregateMessages(
-            F.sum(AM.msg).alias("summedAges"), sendToSrc=sendToSrc, sendToDst=sendToDst
+            sqlfunctions.sum(AM.msg).alias("summedAges"), sendToSrc=sendToSrc, sendToDst=sendToDst
         )
         # Run the aggregation again using SQL expressions as Strings.
         agg2 = g.aggregateMessages(
             "sum(MSG) AS `summedAges`",
-            sendToSrc="(dst['age'] + CASE WHEN (edge['relationship'] = 'friend') THEN 1 ELSE 0 END)",
+            sendToSrc="(dst['age'] + CASE WHEN (edge['relationship'] = 'friend') THEN 1 ELSE 0 END)",  # noqa: E501
             sendToDst="src['age']",
         )
         # Build mappings from id to the aggregated message.
@@ -453,30 +338,7 @@
         # Compute the expected aggregation via brute force.
         user2age = {row.id: row.age for row in g.vertices.select("id", "age").collect()}
         trueAgg = {}
-        for row in g.edges.select("src", "dst", "relationship").collect():
-            src, dst, rel = row.src, row.dst, row.relationship
-=======
-        sendToSrc = AM.dst["age"] + sqlfunctions.when(
-            AM.edge["relationship"] == "friend", sqlfunctions.lit(1)
-        ).otherwise(0)
-        sendToDst = AM.src["age"]
-        agg = g.aggregateMessages(
-            sqlfunctions.sum(AM.msg).alias("summedAges"), sendToSrc=sendToSrc, sendToDst=sendToDst
-        )
-        # Run the aggregation again providing SQL expressions as String instead.
-        agg2 = g.aggregateMessages(
-            "sum(MSG) AS `summedAges`",
-            sendToSrc="(dst['age'] + CASE WHEN (edge['relationship'] = 'friend') THEN 1 ELSE 0 END)",  # noqa: E501
-            sendToDst="src['age']",
-        )
-        # Convert agg and agg2 to a mapping from id to the aggregated message.
-        aggMap = {id_: s for id_, s in agg.select("id", "summedAges").collect()}
-        agg2Map = {id_: s for id_, s in agg2.select("id", "summedAges").collect()}
-        # Compute the truth via brute force.
-        user2age = {id_: age for id_, age in g.vertices.select("id", "age").collect()}
-        trueAgg = {}
         for src, dst, rel in g.edges.select("src", "dst", "relationship").collect():
->>>>>>> e9db9d15
             trueAgg[src] = trueAgg.get(src, 0) + user2age[dst] + (1 if rel == "friend" else 0)
             trueAgg[dst] = trueAgg.get(dst, 0) + user2age[src]
         # Verify both aggregations match the expected results.
@@ -487,15 +349,9 @@
             g.aggregateMessages(
                 "sum(MSG) AS `summedAges`", sendToSrc=object(), sendToDst="src['age']"
             )
-<<<<<<< HEAD
         with pytest.raises(TypeError):
             g.aggregateMessages(
-                "sum(MSG) AS `summedAges`", sendToSrc=F.col("dst")["age"], sendToDst=object()
-=======
-        with self.assertRaises(TypeError):
-            g.aggregateMessages(
                 "sum(MSG) AS `summedAges`", sendToSrc=dst["age"], sendToDst=object()
->>>>>>> e9db9d15
             )
 
     def test_connected_components(self):
@@ -504,11 +360,7 @@
         g = GraphFrame(v, e)
         comps = g.connectedComponents()
         self._df_hasCols(comps, vcols=["id", "component", "vattr", "gender"])
-<<<<<<< HEAD
         assert comps.count() == 1
-=======
-        self.assertEqual(comps.count(), 1)
->>>>>>> e9db9d15
 
     def test_connected_components2(self):
         v = self.spark.createDataFrame([(0, "a0", "b0"), (1, "a1", "b1")], ["id", "A", "B"])
@@ -516,11 +368,8 @@
         g = GraphFrame(v, e)
         comps = g.connectedComponents()
         self._df_hasCols(comps, vcols=["id", "component", "A", "B"])
-<<<<<<< HEAD
         assert comps.count() == 2
-=======
         self.assertEqual(comps.count(), 2)
->>>>>>> e9db9d15
 
     def test_connected_components_friends(self):
         g = self._graph("friends")
@@ -576,11 +425,7 @@
 
     def test_svd_plus_plus(self):
         g = self._graph("ALSSyntheticData")
-<<<<<<< HEAD
-        v2, cost = g.svdPlusPlus()
-=======
         (v2, cost) = g.svdPlusPlus()
->>>>>>> e9db9d15
         self._df_hasCols(v2, vcols=["id", "column1", "column2", "column3", "column4"])
 
     def test_strongly_connected_components(self):
@@ -600,11 +445,7 @@
         g = GraphFrame(vertices, edges)
         c = g.triangleCount()
         for row in c.select("id", "count").collect():
-<<<<<<< HEAD
             assert row.asDict()["count"] == 1, f"Triangle count for vertex {row.id} is not 1"
-=======
-            self.assertEqual(row.asDict()["count"], 1)
->>>>>>> e9db9d15
 
     def test_mutithreaded_sparksession_usage(self):
         # Test that the GraphFrame API works correctly from multiple threads.
@@ -643,22 +484,13 @@
         # Run Belief Propagation (BP) for 5 iterations.
         numIter = 5
         results = BeliefPropagation.runBPwithGraphFrames(g, numIter)
-<<<<<<< HEAD
+
         # Check that each belief is a valid probability in [0, 1].
         for row in results.vertices.select("belief").collect():
             belief = row["belief"]
             assert (
                 0 <= belief <= 1
             ), f"Expected belief to be probability in [0,1], but found {belief}"
-=======
-        # check beliefs are valid
-        for row in results.vertices.select("belief").collect():
-            belief = row["belief"]
-            self.assertTrue(
-                0 <= belief <= 1,
-                msg="Expected belief to be probability in [0,1], but found {}".format(belief),
-            )
->>>>>>> e9db9d15
 
     def test_graph_friends(self):
         # Construct the graph.
@@ -670,19 +502,11 @@
         # Construct a grid Ising model graph.
         n = 3
         g = Graphs(self.spark).gridIsingModel(n)
-<<<<<<< HEAD
-        # Collect the vertex ids.
+        # Collect the vertex ids
         ids = [v["id"] for v in g.vertices.collect()]
         # Verify that every expected vertex id appears.
         for i in range(n):
             for j in range(n):
                 expected_id = f"{i},{j}"
                 assert expected_id in ids, f"Vertex {expected_id} not found in {ids}"
-                assert expected_id in ids, f"Vertex {expected_id} not found in {ids}"
-=======
-        # check that all the vertices exist
-        ids = [v["id"] for v in g.vertices.collect()]
-        for i in range(n):
-            for j in range(n):
-                self.assertIn("{},{}".format(i, j), ids)
->>>>>>> e9db9d15
+                assert expected_id in ids, f"Vertex {expected_id} not found in {ids}"