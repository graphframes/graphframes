--- conflicted
+++ resolved
@@ -54,10 +54,7 @@
 # tmp data for spark connect
 tmp/*
 
-<<<<<<< HEAD
 # Table metadata
 spark-warehouse
-=======
 # db-connect targets
-graphframes-connect-databricks/*
->>>>>>> fec2cde3
+graphframes-connect-databricks/*