--- conflicted
+++ resolved
@@ -1,11 +1,7 @@
 // Your sbt build file. Guides on how to write one can be found at
 // http://www.scala-sbt.org/0.13/docs/index.html
 
-<<<<<<< HEAD
-val sparkVer = sys.props.getOrElse("spark.version", "2.1.1")
-=======
 val sparkVer = sys.props.getOrElse("spark.version", "2.2.0")
->>>>>>> 79483819
 val sparkBranch = sparkVer.substring(0, 3)
 val defaultScalaVer = sparkBranch match {
   case "2.0" => "2.11.8"
@@ -28,11 +24,7 @@
 spName := "graphframes/graphframes"
 
 // Don't forget to set the version
-<<<<<<< HEAD
-version := s"0.5.0-spark$sparkBranch"
-=======
 version := s"0.6.0-SNAPSHOT-spark$sparkBranch"
->>>>>>> 79483819
 
 // All Spark Packages need a license
 licenses := Seq("Apache-2.0" -> url("http://opensource.org/licenses/Apache-2.0"))
