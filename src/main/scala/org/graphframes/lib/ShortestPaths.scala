--- conflicted
+++ resolved
@@ -22,15 +22,11 @@
 import org.apache.spark.sql.DataFrame
 import org.apache.spark.sql.Row
 import org.apache.spark.sql.api.java.UDF1
-<<<<<<< HEAD
-import org.apache.spark.sql.functions.{col, map_from_entries, udf}
-import org.apache.spark.sql.types.{IntegerType, MapType}
-
-=======
 import org.apache.spark.sql.functions.col
 import org.apache.spark.sql.functions.collect_list
 import org.apache.spark.sql.functions.lit
 import org.apache.spark.sql.functions.map
+import org.apache.spark.sql.functions.map_from_entries
 import org.apache.spark.sql.functions.map_values
 import org.apache.spark.sql.functions.map_zip_with
 import org.apache.spark.sql.functions.reduce
@@ -39,7 +35,6 @@
 import org.apache.spark.sql.functions.when
 import org.apache.spark.sql.types.IntegerType
 import org.apache.spark.sql.types.MapType
->>>>>>> dea9b233
 import org.graphframes.GraphFrame
 import org.graphframes.GraphFrame.quote
 import org.graphframes.GraphFramesUnreachableException
@@ -103,19 +98,7 @@
       .mapVertices { case (_, m) => m.toSeq }
     val g = GraphXConversions.fromGraphX(graph, gx, vertexNames = Seq(DISTANCE_ID))
     val distanceCol: Column = if (graph.hasIntegralIdType) {
-<<<<<<< HEAD
       map_from_entries(g.vertices(DISTANCE_ID))
-=======
-      // It seems there are no easy way to convert a sequence of pairs into a map
-      val mapToLandmark = udf { distances: Seq[Row] =>
-        distances.map {
-          case Row(k: Long, v: Int) =>
-            k -> v
-          case _: Row => throw new GraphFramesUnreachableException()
-        }.toMap
-      }
-      mapToLandmark(g.vertices(DISTANCE_ID))
->>>>>>> dea9b233
     } else {
       val func = new UDF1[Seq[Row], Map[Any, Int]] {
         override def call(t1: Seq[Row]): Map[Any, Int] = {
