#!/usr/bin/env python
import click
from datetime import datetime
from subprocess import check_call, check_output
import sys

DATABRICKS_REMOTE = "git@github.com:graphframes/graphframes.git"
PUBLISH_MODES = {
    "local": "publishLocal",
    "m2": "publishM2",
    "spark-package-publish": "spDist",
}
PUBLISH_DOCS_DEFAULT = True

WORKING_BRANCH = "WORKING_BRANCH_RELEASE_%s_@%s"
# lower case "z" puts the branch at the end of the github UI.
WORKING_DOCS_BRANCH = "zWORKING_BRANCH_DOCS_%s_@%s"
RELEASE_TAG = "v%s"


def prominentPrint(x):
    click.echo(click.style(x, underline=True))


def verify(prompt, interactive):
    if not interactive:
        return True
    return click.confirm(prompt, show_default=True)


@click.command()
@click.argument("release-version", type=str)
@click.argument("next-version", type=str)
@click.option("--publish-to", default="local", show_default=True,
              help="Where to publish artifact, one of: %s" % list(PUBLISH_MODES.keys()))
@click.option("--no-prompt", is_flag=True, help="Automated mode with no user prompts.")
@click.option("--git-remote", default=DATABRICKS_REMOTE,
              help="Push current branch and docs to this git remote.")
@click.option("--publish-docs", type=bool, default=PUBLISH_DOCS_DEFAULT, show_default=True,
              help="Publish docs to github-pages.")
@click.option("--spark-version", multiple=True, show_default=True,
<<<<<<< HEAD
              default=["2.4.6", "3.0.2"])
=======
              default=["2.4.7", "3.0.2", "3.1.1"])
>>>>>>> e7bf66ae
def main(release_version, next_version, publish_to, no_prompt, git_remote, publish_docs,
         spark_version):
    interactive = not no_prompt

    time = datetime.now().strftime("%Y-%m-%dT%H-%M-%S")
    if publish_to not in PUBLISH_MODES:
        modes = list(PUBLISH_MODES.keys())
        prominentPrint("Unknown publish target, --publish-to should be one of: %s." % modes)
        sys.exit(1)

    if not next_version.endswith("SNAPSHOT"):
        next_version += "-SNAPSHOT"

    if not verify("Publishing version: %s\n"
                    "Next version will be: %s\n"
                    "Continue?" % (release_version, next_version), interactive):
        sys.exit(1)

    current_branch = check_output(["git", "rev-parse", "--abbrev-ref", "HEAD"]).strip()
    if current_branch == b"HEAD":
        prominentPrint("Cannot build from detached head state. Please make a branch.")
        sys.exit(1)
    if current_branch != b"master":
        if not verify("You're not on the master branch do you want to continue?",
                      interactive):
            sys.exit(1)

    uncommitted_changes = check_output(["git", "diff", "--stat"])
    if uncommitted_changes != b"":
        prominentPrint("There seem to be uncommitted changes on your current branch. Please commit or "
              "stash them and try again.")
        prominentPrint(uncommitted_changes)
        sys.exit(1)

    working_branch = WORKING_BRANCH % (release_version, time)
    gh_pages_branch = WORKING_DOCS_BRANCH % (release_version, time)

    release_tag = RELEASE_TAG % release_version
    target_tags = [release_tag]

    existing_tags = check_output(["git", "tag"]).decode().split()
    conflict_tags = list(filter(lambda a: a in existing_tags, target_tags))
    if conflict_tags:
        msg = ("The following tags already exist:\n"
               "    %s\n"
               "Please delete them and try.")
        msg = msg % "\n    ".join(conflict_tags)
        prominentPrint(msg)
        sys.exit(1)

    prominentPrint("Creating working branch for this release.")
    check_call(["git", "checkout", "-b", working_branch])

    prominentPrint("Creating release tag and updating snapshot version.")
    update_version = "release release-version %s next-version %s" % (release_version, next_version)
    check_call(["./build/sbt", update_version])

    prominentPrint("Building and testing with sbt.")
    check_call(["git", "checkout", release_tag])

    publish_target = PUBLISH_MODES[publish_to]
    for version in spark_version:
        check_call(["./build/sbt", "-Dspark.version=%s" % version, "clean", publish_target])

    prominentPrint("Updating local branch: %s" % current_branch)
    check_call(["git", "checkout", current_branch])
    check_call(["git", "merge", "--ff", working_branch])
    check_call(["git", "branch", "-d", working_branch])

    prominentPrint("Local branch updated")
    if verify("Would you like to push local branch & version tag to remote: %s?" % git_remote,
              interactive):
        check_call(["git", "push", git_remote, current_branch])
        check_call(["git", "push", git_remote, release_tag])

    prominentPrint("Building release docs")

    if not (publish_docs and verify("Would you like to build release docs?", interactive)):
        # All done, exit happy
        sys.exit(0)

    check_call(["git", "checkout", "-b", gh_pages_branch, release_tag])
    check_call(["./dev/build-docs.sh"])

    commit_message = "Build docs for release %s." % release_version
    check_call(["git", "add", "-f", "docs/_site"])
    check_call(["git", "commit", "-m", commit_message])
    msg = "Would you like to push docs branch to %s and update gh-pages branch?"
    msg %= git_remote
    if verify(msg, interactive):
        check_call(["git", "push", git_remote, gh_pages_branch])
        check_call(["git", "push", "-f", git_remote, gh_pages_branch+":gh-pages"])

    check_call(["git", "checkout", current_branch])
    check_call(["git", "branch", "-D", gh_pages_branch])


if __name__ == "__main__":
    main()<|MERGE_RESOLUTION|>--- conflicted
+++ resolved
@@ -39,11 +39,7 @@
 @click.option("--publish-docs", type=bool, default=PUBLISH_DOCS_DEFAULT, show_default=True,
               help="Publish docs to github-pages.")
 @click.option("--spark-version", multiple=True, show_default=True,
-<<<<<<< HEAD
-              default=["2.4.6", "3.0.2"])
-=======
               default=["2.4.7", "3.0.2", "3.1.1"])
->>>>>>> e7bf66ae
 def main(release_version, next_version, publish_to, no_prompt, git_remote, publish_docs,
          spark_version):
     interactive = not no_prompt
