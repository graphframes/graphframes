syntax = 'proto3';

package org.graphframes.connect.proto;

option java_multiple_files = true;
option java_package = "org.graphframes.connect.proto";
option java_generate_equals_and_hash = true;
option optimize_for = SPEED;


// GraphFramesAPI represents the core message type for GraphFrames operations
// containing graph data and the specific graph algorithm to be executed
message GraphFramesAPI {
  // Serialized vertex DataFrame containing node information
  bytes vertices = 1;
  // Serialized edge DataFrame containing relationship information
  bytes edges = 2;
  // Specifies which graph algorithm operation to perform
  oneof method {
    AggregateMessages aggregate_messages = 3;
    BFS bfs = 4;
    ConnectedComponents connected_components = 5;
    DropIsolatedVertices drop_isolated_vertices = 6;
    DetectingCycles detecting_cycles = 7;
    FilterEdges filter_edges = 8;
    FilterVertices filter_vertices = 9;
    Find find = 10;
    LabelPropagation label_propagation = 11;
    PageRank page_rank = 12;
    ParallelPersonalizedPageRank parallel_personalized_page_rank = 13;
    PowerIterationClustering power_iteration_clustering = 14;
    Pregel pregel = 15;
    ShortestPaths shortest_paths = 16;
    StronglyConnectedComponents strongly_connected_components = 17;
    SVDPlusPlus svd_plus_plus = 18;
    TriangleCount triangle_count = 19;
    Triplets triplets = 20;
<<<<<<< HEAD
    MaximalIndependentSet mis = 22;
=======
    KCore kcore = 21;
>>>>>>> ef064148
  }
}

// Mapping follows PySpark Storage Levels!
// (not Scala-Spark Storage Levels)
message StorageLevel {
  oneof storage_level {
    bool disk_only = 1;
    bool disk_only_2 = 2;
    bool disk_only_3 = 3;
    bool memory_and_disk = 4;
    bool memory_and_disk_2 = 5;
    bool memory_and_disk_deser = 6;
    bool memory_only = 7;
    bool memory_only_2 = 8;
  }
}

// String expression or serialized column
message ColumnOrExpression {
  oneof col_or_expr {
    bytes col = 1;
    string expr = 2;
  }
}

// Connect supports only string or long-like IDs
message StringOrLongID {
  oneof id {
    int64 long_id = 1;
    string string_id = 2;
  }
}

message AggregateMessages {
  repeated ColumnOrExpression agg_col = 1;
  repeated ColumnOrExpression send_to_src = 2;
  repeated ColumnOrExpression send_to_dst = 3;
  optional StorageLevel storage_level = 4;
}

message BFS {
  ColumnOrExpression from_expr = 1;
  ColumnOrExpression to_expr = 2;
  ColumnOrExpression edge_filter = 3;
  int32 max_path_length = 4;
}

message ConnectedComponents {
  string algorithm = 1;
  int32 checkpoint_interval = 2;
  int32 broadcast_threshold = 3;
  bool use_labels_as_components = 4;
  bool use_local_checkpoints = 5;
  int32 max_iter = 6;
  optional StorageLevel storage_level = 7;
}

message DetectingCycles {
  bool use_local_checkpoints = 1;
  int32 checkpoint_interval = 2;
  optional StorageLevel storage_level = 3;
}

message DropIsolatedVertices {}

message FilterEdges {
  ColumnOrExpression condition = 1;
}

message FilterVertices {
  ColumnOrExpression condition = 2;
}

message Find {
  string pattern = 1;
}

message LabelPropagation {
  string algorithm = 1;
  int32 max_iter = 2;
  bool use_local_checkpoints = 3;
  int32 checkpoint_interval = 4;
  optional StorageLevel storage_level = 5;
}

message PageRank {
  double reset_probability = 1;
  optional StringOrLongID source_id = 2;
  optional int32 max_iter = 3;
  optional double tol = 4;
}

message ParallelPersonalizedPageRank {
  double reset_probability = 1;
  repeated StringOrLongID source_ids = 2;
  int32 max_iter = 3;
}

message PowerIterationClustering {
  int32 k = 1;
  int32 max_iter = 2;
  optional string weight_col = 3;
}

message Pregel {
  ColumnOrExpression agg_msgs = 1;
  repeated ColumnOrExpression send_msg_to_dst = 2;
  repeated ColumnOrExpression send_msg_to_src = 3;
  int32 checkpoint_interval = 4;
  int32 max_iter = 5;
  string additional_col_name = 6;
  ColumnOrExpression additional_col_initial = 7;
  ColumnOrExpression additional_col_upd = 8;
  optional bool early_stopping = 9;
  bool use_local_checkpoints = 10;
  optional StorageLevel storage_level = 11;
  optional bool stop_if_all_non_active = 12;
  optional ColumnOrExpression initial_active_expr = 13;
  optional ColumnOrExpression update_active_expr = 14;
  optional bool skip_messages_from_non_active = 15;
}

message ShortestPaths {
  repeated StringOrLongID landmarks = 1;
  string algorithm = 2;
  bool use_local_checkpoints = 3;
  int32 checkpoint_interval = 4;
  optional StorageLevel storage_level = 5;
  optional bool is_directed = 6;
}

message StronglyConnectedComponents {
  int32 max_iter = 1;
}

message SVDPlusPlus {
  int32 rank = 1;
  int32 max_iter = 2;
  double min_value = 3;
  double max_value = 4;
  double gamma1 = 5;
  double gamma2 = 6;
  double gamma6 = 7;
  double gamma7 = 8;
}

message TriangleCount {
  optional StorageLevel storage_level = 1;
}

message Triplets {}

<<<<<<< HEAD
message MaximalIndependentSet {
  int32 checkpoint_interval = 1;
  optional StorageLevel storage_level = 2;
  bool use_local_checkpoints = 3;
  int64 seed = 4;
=======
message KCore {
  bool use_local_checkpoints = 1;
  int32 checkpoint_interval = 2;
  optional StorageLevel storage_level = 3;
>>>>>>> ef064148
}<|MERGE_RESOLUTION|>--- conflicted
+++ resolved
@@ -35,11 +35,8 @@
     SVDPlusPlus svd_plus_plus = 18;
     TriangleCount triangle_count = 19;
     Triplets triplets = 20;
-<<<<<<< HEAD
     MaximalIndependentSet mis = 22;
-=======
     KCore kcore = 21;
->>>>>>> ef064148
   }
 }
 
@@ -193,16 +190,15 @@
 
 message Triplets {}
 
-<<<<<<< HEAD
 message MaximalIndependentSet {
   int32 checkpoint_interval = 1;
   optional StorageLevel storage_level = 2;
   bool use_local_checkpoints = 3;
   int64 seed = 4;
-=======
+}
+
 message KCore {
   bool use_local_checkpoints = 1;
   int32 checkpoint_interval = 2;
   optional StorageLevel storage_level = 3;
->>>>>>> ef064148
 }